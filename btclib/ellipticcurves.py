#!/usr/bin/env python3

"""
Elliptic curve class, associated functions, and instances of SEC2 curves
"""

from math import sqrt
from hashlib import sha256
from typing import Tuple, NewType, Union, Optional
from btclib.numbertheory import mod_inv, mod_sqrt

Point = Tuple[int, int]
# infinity point being represented by None,
# Optional[Point] does include the infinity point

# elliptic curve y^2 = x^3 + a * x + b
class EllipticCurve:
    """Elliptic curve over Fp group"""

    def __init__(self,
                 a: int,
                 b: int,
                 prime: int,
                 G: Point,
                 order: int) -> None:
        assert 4*a*a*a+27*b*b !=0, "zero discriminant"
        self.__a = a
        self.__b = b

        self.__prime = prime
        self.bytesize = (prime.bit_length() + 7) // 8

<<<<<<< HEAD
=======
        assertPoint(self, G)
        self.G = G

>>>>>>> 04f3e38d
        # check order with Hasse Theorem
        t = int(2 * sqrt(prime))
        assert order <= prime + 1 + t, "order %s too high for prime %s" % (order, prime)
        # the following assertion would fail for subgroups
        assert prime + 1 - t <= order, "order %s too low for prime %s" % (order, prime)
        self.order = order

        assert isOnCurve(self, G), "G is not on curve"
        self.G = G

        # check (order-1)*G + G = Inf
        T = self.pointMultiply(order-1, self.G)
        Inf = self.pointAdd(T, self.G)
        assert Inf is None, "wrong order"

    def assertPointCoordinate(self, c: int) -> None:
        assert type(c) == int,  "non-int point coordinate"
        assert 0 <= c, "point coordinate %s < 0" % c
        assert c < self.__prime, "point coordinate %s >= prime" % c

<<<<<<< HEAD
=======
    def jacobi(self, y: int) -> int:
        self.assertPointCoordinate(y)
        return pow(y, (self.__prime - 1) // 2, self.__prime)

>>>>>>> 04f3e38d
    def __y2(self, x: int) -> int:
        self.assertPointCoordinate(x)
        # skipping a crucial check here:
        # if sqrt(y*y) does not exist, then x is not valid.
        # This is a good reason to keep this method private
        return ((x*x + self.__a)*x + self.__b) % self.__prime

    def areOnCurve(self, x: int, y: int) -> bool:
        self.checkPointCoordinate(y)
        return self.__y2(x) == (y*y % self.__prime)

    def jacobi(self, y: int) -> int:
        self.checkPointCoordinate(y)
        return pow(y, (self.__prime - 1) // 2, self.__prime)

    # break the y simmetry: even/odd, low/high, or quadratic residue criteria

    def yOdd(self, x: int, odd1even0: int) -> int:
        assert odd1even0 in (0, 1), "must be bool or 0/1"
        y2 = self.__y2(x)
        if y2 == 0: return 0
        # if root does not exist, mod_sqrt will raise a ValueError
        root = mod_sqrt(y2, self.__prime)
        # switch even/odd root when needed
        return root if (root % 2 + odd1even0) != 1 else self.__prime - root

    def yLow(self, x: int, low1high0: int) -> int:
        assert low1high0 in (0, 1), "must be bool or 0/1"
        y2 = self.__y2(x)
        if y2 == 0: return 0
        # if root does not exist, mod_sqrt will raise a ValueError
        root = mod_sqrt(y2, self.__prime)
        # switch low/high root when needed
        return root if (root < self.__prime/2) else self.__prime - root

    def yQuadraticResidue(self, x: int, quadres: int) -> int:
        assert quadres in (0, 1), "must be bool or 0/1"
        y2 = self.__y2(x)
        if y2 == 0: return 0
        # if root does not exist, mod_sqrt will raise a ValueError
        root = mod_sqrt(y2, self.__prime)
        # switch to the quadratic residue root when needed
        if quadres:
            return self.__prime - root if (self.jacobi(root) != 1) else root
        else:
            return root if (self.jacobi(root) != 1) else self.__prime - root

    def __str__(self) -> str:
        result  = "EllipticCurve(a=%s, b=%s)" % (self.__a, self.__b)
        result += "\n prime = 0x%032x" % (self.__prime)
        result += "\n     G =(0x%032x,\n         0x%032x)" % (self.G)
        result += "\n order = 0x%032x" % (self.order)
        return result

    def __repr__(self) -> str:
        result  = "EllipticCurve(%s, %s" % (self.__a, self.__b)
        result += ", 0x%032x" % (self.__prime)
        result += ", (0x%032x,0x%032x)" % (self.G)
        result += ", 0x%032x)" % (self.order)
        return result
        
    def pointAdd(self, P: Optional[Point], Q: Optional[Point]) -> Optional[Point]:
        if Q is None:
            return P
        if P is None:
            return Q
        if Q[0] == P[0]:
            if Q[1] != P[1] or P[1] == 0: # opposite points
                return None
            else: # point doubling
                lam = ((3*P[0]*P[0]+self.__a)*mod_inv(2*P[1], self.__prime)) % self.__prime
        else:
            lam = ((Q[1]-P[1]) * mod_inv(Q[0]-P[0], self.__prime)) % self.__prime
        x = (lam*lam-P[0]-Q[0]) % self.__prime
        y = (lam*(P[0]-x)-P[1]) % self.__prime
        return x, y

    # double & add, using binary decomposition of n
    def pointMultiply(self, n: int, P: Optional[Point]) -> Optional[Point]:
        n = n % self.order # the group is cyclic
        r = None           # initialized to infinity point
        while n > 0:       # use binary representation of n
            if n & 1:      # if least significant bit is 1 then add current P
                r = self.pointAdd(r, P)
            n = n>>1       # right shift removes the bit just accounted for
                           # double P for next step:
            P = self.pointAdd(P, P)
        return r


### Functions using EllipticCurve ####

<<<<<<< HEAD
def isOnCurve(ec: EllipticCurve, P: Point) -> bool:
    assert isinstance(P, tuple), "not a tuple point"
    assert len(P) == 2, "invalid tuple point length %s" % len(P)
    return ec.areOnCurve(P[0], P[1])
=======
def assertPointCoordinates(ec: EllipticCurve, Px: int, Py: int) -> None:
    ec.assertPointCoordinate(Py)
    y = ec.yOdd(Px, Py % 2) # also check Px validity
    assert Py == y, "point is not on the ec"
  
def assertPoint(ec: EllipticCurve, P: Point) -> None:
    assert isinstance(P, tuple), "not a tuple point"
    assert len(P) == 2, "invalid tuple point length %s" % len(P)
    assertPointCoordinates(ec, P[0], P[1])
>>>>>>> 04f3e38d

GenericPoint = Union[str, bytes, bytearray, Point]
# infinity point being represented by None,
# Optional[GenericPoint] do include the infinity point

def tuple_from_Point(ec: EllipticCurve, P: Optional[GenericPoint]) -> Point:
    """Return a tuple (Px, Py) having ensured it belongs to the curve"""

    if P is None:
        raise ValueError("infinity point cannot be expressed as tuple")

    if isinstance(P, str):
        # BIP32 xpub is not considered here,
        # as it is a bitcoin convention only
        P = bytes.fromhex(P)

    if isinstance(P, bytes) or isinstance(P, bytearray):
        if len(P) == ec.bytesize+1: # compressed point
            assert P[0] == 0x02 or P[0] == 0x03, "not a compressed point"
            Px = int.from_bytes(P[1:ec.bytesize+1], 'big')
            Py = ec.yOdd(Px, P[0] % 2) # also check Px validity
        else:                          # uncompressed point
            assert len(P) == 2*ec.bytesize+1, \
                "wrong byte-size (%s) for a point: it should be %s or %s" % \
                                    (len(P), ec.bytesize+1, 2*ec.bytesize+1)
            assert P[0] == 0x04, "not an uncompressed point"
            Px = int.from_bytes(P[1:ec.bytesize+1], 'big')
            Py = int.from_bytes(P[ec.bytesize+1:], 'big')
<<<<<<< HEAD
            assert ec.areOnCurve(Px, Py), "not on curve"
        return Px, Py

    # must be a tuple
    assert isOnCurve(ec, P), "not on curve"
=======
            assertPointCoordinates(ec, Px, Py)
        return Px, Py

    # must be a tuple
    assertPoint(ec, P)
>>>>>>> 04f3e38d
    return P


def bytes_from_Point(ec: EllipticCurve, P: Optional[GenericPoint], compressed: bool) -> bytes:
    """
    Return a compressed (0x02, 0x03) or uncompressed (0x04)
    point ensuring it belongs to the curve
    """
    # enforce self-consistency with whatever
    # policy is implemented by tuple_from_Point
    P = tuple_from_Point(ec, P)

    bPx = P[0].to_bytes(ec.bytesize, byteorder='big')
    if compressed:
        return (b'\x03' if (P[1] & 1) else b'\x02') + bPx

    return b'\x04' + bPx + P[1].to_bytes(ec.bytesize, byteorder='big')


def pointAdd(ec: EllipticCurve, P: Optional[GenericPoint], Q: Optional[GenericPoint]) -> Optional[Point]:
    if P is not None: P = tuple_from_Point(ec, P)
    if Q is not None: Q = tuple_from_Point(ec, Q)
    return ec.pointAdd(P, Q)


Scalar = Union[str, bytes, bytearray, int]


def int_from_Scalar(ec: EllipticCurve, n: Scalar) -> int:
    if isinstance(n, str): # hex string
        n = bytes.fromhex(n)

    if isinstance(n, bytes) or isinstance(n, bytearray):
        assert len(n) <= ec.bytesize, "wrong lenght"
        n = int.from_bytes(n, 'big')

    if not isinstance(n, int):
        raise TypeError("a bytes-like object is required (also str or int)")
    return n % ec.order
        

def bytes_from_Scalar(ec: EllipticCurve, n: Scalar) -> bytes:
    # enforce self-consistency with whatever
    # policy is implemented by int_from_Scalar
    n = int_from_Scalar(ec, n)
    return n.to_bytes(ec.bytesize, 'big')


def pointMultiply(ec: EllipticCurve, n: Scalar, P: Optional[GenericPoint]) -> Optional[Point]:
    n = int_from_Scalar(ec, n)
    if P is not None: P = tuple_from_Point(ec, P)
    return ec.pointMultiply(n, P)

def secondGenerator(ec: EllipticCurve) -> Point:
    """ Function needed to construct a suitable Nothing-Up-My-Sleeve (NUMS) 
    generator H wrt G. 

    source: https://github.com/ElementsProject/secp256k1-zkp/blob/secp256k1-zkp/src/modules/rangeproof/main_impl.h
    idea: (https://crypto.stackexchange.com/questions/25581/second-generator-for-secp256k1-curve)
    Possible to accomplish it by using the cryptographic hash of G 
    to pick H. Then coerce the hash to a point:
    as just hashing the point could possibly result not in obtaining 
    a curvepoint, keep on incrementing the hash of the x-coordinate 
    until you get a valid curve point H = (hx,hy).
    """
    G_bytes = bytes_from_Point(ec, ec.G, False)
    hx = sha256(G_bytes).digest() 
    hx = int_from_Scalar(ec, hx)
    isCurvePoint = False
    while not isCurvePoint:
        try:
            hy = ec.yOdd(hx, False)
            isCurvePoint = True
        except:
            hx += 1
    return hx, hy



# http://www.secg.org/sec2-v2.pdf
__a = 0
__b = 3
__prime = 2**192 - 2**32 - 2**12 - 2**8 - 2**7 - 2**6 - 2**3 - 1
__Gx = 0xDB4FF10EC057E9AE26B07D0280B7F4341DA5D1B1EAE06C7D
__Gy = 0x9B2F2F6D9C5628A7844163D015BE86344082AA88D95E2F9D
__order = 0xFFFFFFFFFFFFFFFFFFFFFFFE26F2FC170F69466A74DEFD8D
secp192k1 = EllipticCurve(__a, __b, __prime, (__Gx, __Gy), __order)

__a = 0xFFFFFFFFFFFFFFFFFFFFFFFFFFFFFFFEFFFFFFFFFFFFFFFC
__b = 0X64210519E59C80E70FA7E9AB72243049FEB8DEECC146B9B1
__prime = 2**192 - 2**64 - 1
__Gx = 0x188DA80EB03090F67CBF20EB43A18800F4FF0AFD82FF1012
__Gy = 0x07192B95FFC8DA78631011ED6B24CDD573F977A11E794811
__order = 0xFFFFFFFFFFFFFFFFFFFFFFFF99DEF836146BC9B1B4D22831
secp192r1 = EllipticCurve(__a, __b, __prime, (__Gx, __Gy), __order)

__a = 0
__b = 5
__prime = 2**224 - 2**32 - 2**12 - 2**11 - 2**9 - 2**7 - 2**4 - 2 - 1
__Gx    = 0xA1455B334DF099DF30FC28A169A467E9E47075A90F7E650EB6B7A45C
__Gy    = 0x7E089FED7FBA344282CAFBD6F7E319F7C0B0BD59E2CA4BDB556D61A5
__order = 0x010000000000000000000000000001DCE8D2EC6184CAF0A971769FB1F7
secp224k1 = EllipticCurve(__a, __b, __prime, (__Gx, __Gy), __order)

__a = 0xFFFFFFFFFFFFFFFFFFFFFFFFFFFFFFFEFFFFFFFFFFFFFFFFFFFFFFFE
__b = 0XB4050A850C04B3ABF54132565044B0B7D7BFD8BA270B39432355FFB4
__prime = 2**224 - 2**96 + 1
__Gx    = 0xB70E0CBD6BB4BF7F321390B94A03C1D356C21122343280D6115C1D21
__Gy    = 0xBD376388B5F723FB4C22DFE6CD4375A05A07476444D5819985007E34
__order = 0xFFFFFFFFFFFFFFFFFFFFFFFFFFFF16A2E0B8F03E13DD29455C5C2A3D
secp224r1 = EllipticCurve(__a, __b, __prime, (__Gx, __Gy), __order)

# bitcoin curve
#
__a = 0
__b = 7
__prime = 2**256 - 2**32 - 977
__Gx    = 0x79BE667EF9DCBBAC55A06295CE870B07029BFCDB2DCE28D959F2815B16F81798
__Gy    = 0x483ADA7726A3C4655DA4FBFC0E1108A8FD17B448A68554199C47D08FFB10D4B8
__order = 0xFFFFFFFFFFFFFFFFFFFFFFFFFFFFFFFEBAAEDCE6AF48A03BBFD25E8CD0364141
secp256k1 = EllipticCurve(__a, __b, __prime, (__Gx, __Gy), __order)

__a = 0xFFFFFFFF00000001000000000000000000000000FFFFFFFFFFFFFFFFFFFFFFFC
__b = 0X5AC635D8AA3A93E7B3EBBD55769886BC651D06B0CC53B0F63BCE3C3E27D2604B
__prime = 2**256 - 2**224 + 2**192 + 2**96 - 1
__Gx    = 0x6B17D1F2E12C4247F8BCE6E563A440F277037D812DEB33A0F4A13945D898C296
__Gy    = 0x4FE342E2FE1A7F9B8EE7EB4A7C0F9E162BCE33576B315ECECBB6406837BF51F5
__order = 0xFFFFFFFF00000000FFFFFFFFFFFFFFFFBCE6FAADA7179E84F3B9CAC2FC632551
secp256r1 = EllipticCurve(__a, __b, __prime, (__Gx, __Gy), __order)

__a = 0xFFFFFFFFFFFFFFFFFFFFFFFFFFFFFFFFFFFFFFFFFFFFFFFFFFFFFFFFFFFFFFFEFFFFFFFF0000000000000000FFFFFFFC
__b = 0XB3312FA7E23EE7E4988E056BE3F82D19181D9C6EFE8141120314088F5013875AC656398D8A2ED19D2A85C8EDD3EC2AEF
__prime = 2**384 - 2**128 - 2**96 + 2**32 - 1
__Gx    = 0xAA87CA22BE8B05378EB1C71EF320AD746E1D3B628BA79B9859F741E082542A385502F25DBF55296C3A545E3872760AB7
__Gy    = 0x3617DE4A96262C6F5D9E98BF9292DC29F8F41DBD289A147CE9DA3113B5F0B8C00A60B1CE1D7E819D7A431D7C90EA0E5F
__order = 0xFFFFFFFFFFFFFFFFFFFFFFFFFFFFFFFFFFFFFFFFFFFFFFFFC7634D81F4372DDF581A0DB248B0A77AECEC196ACCC52973
secp384r1 = EllipticCurve(__a, __b, __prime, (__Gx, __Gy), __order)

__a = 0x01FFFFFFFFFFFFFFFFFFFFFFFFFFFFFFFFFFFFFFFFFFFFFFFFFFFFFFFFFFFFFFFFFFFFFFFFFFFFFFFFFFFFFFFFFFFFFFFFFFFFFFFFFFFFFFFFFFFFFFFFFFFFFFFFFC
__b = 0x0051953EB9618E1C9A1F929A21A0B68540EEA2DA725B99B315F3B8B489918EF109E156193951EC7E937B1652C0BD3BB1BF073573DF883D2C34F1EF451FD46B503F00
__prime = 2**521 - 1
__Gx    = 0x00C6858E06B70404E9CD9E3ECB662395B4429C648139053FB521F828AF606B4D3DBAA14B5E77EFE75928FE1DC127A2FFA8DE3348B3C1856A429BF97E7E31C2E5BD66
__Gy    = 0x011839296A789A3BC0045C8A5FB42C7D1BD998F54449579B446817AFBD17273E662C97EE72995EF42640C550B9013FAD0761353C7086A272C24088BE94769FD16650
__order = 0x01FFFFFFFFFFFFFFFFFFFFFFFFFFFFFFFFFFFFFFFFFFFFFFFFFFFFFFFFFFFFFFFFFA51868783BF2F966B7FCC0148F709A5D03BB5C9B8899C47AEBB6FB71E91386409
secp521r1 = EllipticCurve(__a, __b, __prime, (__Gx, __Gy), __order)<|MERGE_RESOLUTION|>--- conflicted
+++ resolved
@@ -30,12 +30,6 @@
         self.__prime = prime
         self.bytesize = (prime.bit_length() + 7) // 8
 
-<<<<<<< HEAD
-=======
-        assertPoint(self, G)
-        self.G = G
-
->>>>>>> 04f3e38d
         # check order with Hasse Theorem
         t = int(2 * sqrt(prime))
         assert order <= prime + 1 + t, "order %s too high for prime %s" % (order, prime)
@@ -56,13 +50,6 @@
         assert 0 <= c, "point coordinate %s < 0" % c
         assert c < self.__prime, "point coordinate %s >= prime" % c
 
-<<<<<<< HEAD
-=======
-    def jacobi(self, y: int) -> int:
-        self.assertPointCoordinate(y)
-        return pow(y, (self.__prime - 1) // 2, self.__prime)
-
->>>>>>> 04f3e38d
     def __y2(self, x: int) -> int:
         self.assertPointCoordinate(x)
         # skipping a crucial check here:
@@ -155,22 +142,10 @@
 
 ### Functions using EllipticCurve ####
 
-<<<<<<< HEAD
 def isOnCurve(ec: EllipticCurve, P: Point) -> bool:
     assert isinstance(P, tuple), "not a tuple point"
     assert len(P) == 2, "invalid tuple point length %s" % len(P)
     return ec.areOnCurve(P[0], P[1])
-=======
-def assertPointCoordinates(ec: EllipticCurve, Px: int, Py: int) -> None:
-    ec.assertPointCoordinate(Py)
-    y = ec.yOdd(Px, Py % 2) # also check Px validity
-    assert Py == y, "point is not on the ec"
-  
-def assertPoint(ec: EllipticCurve, P: Point) -> None:
-    assert isinstance(P, tuple), "not a tuple point"
-    assert len(P) == 2, "invalid tuple point length %s" % len(P)
-    assertPointCoordinates(ec, P[0], P[1])
->>>>>>> 04f3e38d
 
 GenericPoint = Union[str, bytes, bytearray, Point]
 # infinity point being represented by None,
@@ -199,19 +174,11 @@
             assert P[0] == 0x04, "not an uncompressed point"
             Px = int.from_bytes(P[1:ec.bytesize+1], 'big')
             Py = int.from_bytes(P[ec.bytesize+1:], 'big')
-<<<<<<< HEAD
             assert ec.areOnCurve(Px, Py), "not on curve"
         return Px, Py
 
     # must be a tuple
     assert isOnCurve(ec, P), "not on curve"
-=======
-            assertPointCoordinates(ec, Px, Py)
-        return Px, Py
-
-    # must be a tuple
-    assertPoint(ec, P)
->>>>>>> 04f3e38d
     return P
 
 
