#!/usr/bin/env python3

# Copyright (C) 2017-2019 The btclib developers
#
# This file is part of btclib. It is subject to the license terms in the
# LICENSE file found in the top-level directory of this distribution.
#
# No part of btclib including this file, may be copied, modified, propagated,
# or distributed except according to the terms contained in the LICENSE file.

"""BIP32 Hierarchical Deterministic Wallet functions.

A deterministic wallet is a hash-chain of private/public key pairs that
derives from a single root, which is the only element requiring backup.
Moreover, there are schemes where public keys can be calculated without
accessing private keys.

A hierarchical deterministic wallet is a tree of multiple hash-chains,
derived from a single root, allowing for selective sharing of keypair
chains.

Here, the HD wallet is implemented according to BIP32 bitcoin standard
https://github.com/bitcoin/bips/blob/master/bip-0032.mediawiki.
"""

from hmac import HMAC
from hashlib import sha512
from typing import Union, Optional, Sequence, List

from . import base58 
from .curve import mult
from .curves import secp256k1 as ec
<<<<<<< HEAD
from .utils import octets, point_from_octets, octets_from_point, \
                         int_from_octets, h160
=======
from .utils import Octets, point_from_octets, octets_from_point, \
    int_from_octets, h160
>>>>>>> b3930541
from .wifaddress import address_from_pubkey

# VERSION BYTES =      4 bytes     Base58 encode starts with
MAINNET_PRV = b'\x04\x88\xAD\xE4'  # xprv
TESTNET_PRV = b'\x04\x35\x83\x94'  # tprv
SEGWIT_PRV  = b'\x04\xb2\x43\x0c'
PRV = [MAINNET_PRV, TESTNET_PRV, SEGWIT_PRV]

MAINNET_PUB = b'\x04\x88\xB2\x1E'  # xpub
TESTNET_PUB = b'\x04\x35\x87\xCF'  # tpub
SEGWIT_PUB  = b'\x04\xb2\x47\x46'
PUB = [MAINNET_PUB,  TESTNET_PUB,  SEGWIT_PUB]

MAINNET_ADDRESS = b'\x00'          # 1
TESTNET_ADDRESS = b'\x6F'          # m or n
ADDRESS = [MAINNET_ADDRESS,  TESTNET_ADDRESS]

# [  : 4] version
# [ 4: 5] depth
# [ 5: 9] parent pubkey fingerprint
# [ 9:13] child index
# [13:45] chain code
# [45:78] key (private/public)

def xmprv_from_seed(seed: Octets, version: Octets) -> bytes:
    """derive the master extended private key from the seed"""

    if isinstance(version, str):  # hex string
        version = bytes.fromhex(version)
    if version not in PRV:
        m = f"invalid private version ({version})"
        raise ValueError(m)

    # serialization data
    xmprv = version                               # version
    xmprv += b'\x00'                              # depth
    xmprv += b'\x00\x00\x00\x00'                  # parent pubkey fingerprint
    xmprv += b'\x00\x00\x00\x00'                  # child index

    # actual extended key (key + chain code) derivation
    if isinstance(seed, str):  # hex string
        seed = bytes.fromhex(seed)
    hd = HMAC(b"Bitcoin seed", seed, sha512).digest()
    mprv = int_from_octets(hd[:32])
    xmprv += hd[32:]                              # chain code
    xmprv += b'\x00' + mprv.to_bytes(32, 'big')   # private key

    return base58.encode_check(xmprv)


def xpub_from_xprv(xprv: Octets) -> bytes:
    """Neutered Derivation (ND)

    Computation of the extended public key corresponding to an extended
    private key (“neutered” as it removes the ability to sign transactions)
    """

    xprv = base58.decode_check(xprv, 78)
    if xprv[45] != 0:
        raise ValueError("extended key is not a private one")

    i = PRV.index(xprv[:4])

    # serialization data
    xpub = PUB[i]                           # version
    # unchanged serialization data
    xpub += xprv[4: 5]                         # depth
    xpub += xprv[5: 9]                         # parent pubkey fingerprint
    xpub += xprv[9:13]                         # child index
    xpub += xprv[13:45]                        # chain code

    p = int_from_octets(xprv[46:])
    P = mult(ec, p)
    xpub += octets_from_point(ec, P, True)          # public key
    return base58.encode_check(xpub)


def ckd(xparentkey: Octets, index: Union[Octets, int]) -> bytes:
    """Child Key Derivation (CDK)

    Key derivation is normal if the extended parent key is public or
    child_index is less than 0x80000000.

    Key derivation is hardened if the extended parent key is private and
    child_index is not less than 0x80000000.
    """

    if isinstance(index, int):
        index = index.to_bytes(4, 'big')
    elif isinstance(index, str):  # hex string
        index = bytes.fromhex(index)

    if len(index) != 4:
        raise ValueError(f"a 4 bytes int is required, not {len(index)}")

    xparent = base58.decode_check(xparentkey, 78)

    version = xparent[:4]

    # serialization data
    xkey = version                               # version
    xkey += (xparent[4] + 1).to_bytes(1, 'big')  # (increased) depth

    if (version in PUB):
        if xparent[45] not in (2, 3):  # not a compressed public key
            raise ValueError("version/key mismatch in extended parent key")
        Parent_bytes = xparent[45:]
        Parent = point_from_octets(ec, Parent_bytes)
        xkey += h160(Parent_bytes)[:4]          # parent pubkey fingerprint
        if index[0] >= 0x80:
            raise ValueError("no private/hardened derivation from pubkey")
        xkey += index                            # child index
        parent_chain_code = xparent[13:45]       # normal derivation
        # actual extended key (key + chain code) derivation
        h = HMAC(parent_chain_code, Parent_bytes + index, sha512).digest()
        offset = int.from_bytes(h[:32], 'big')
        Offset = mult(ec, offset)
        Child = ec.add(Parent, Offset)
        Child_bytes = octets_from_point(ec, Child, True)
        xkey += h[32:]                            # chain code
        xkey += Child_bytes                       # public key
    elif (version in PRV):
        if xparent[45] != 0:    # not a private key
            raise ValueError("version/key mismatch in extended parent key")
        parent = int.from_bytes(xparent[46:], 'big')
        Parent = mult(ec, parent)
        Parent_bytes = octets_from_point(ec, Parent, True)
        xkey += h160(Parent_bytes)[:4]           # parent pubkey fingerprint
        xkey += index                             # child index
        # actual extended key (key + chain code) derivation
        parent_chain_code = xparent[13:45]
        if (index[0] < 0x80):                     # normal derivation
            h = HMAC(parent_chain_code, Parent_bytes + index, sha512).digest()
        else:                                     # hardened derivation
            h = HMAC(parent_chain_code, xparent[45:] + index, sha512).digest()
        offset = int.from_bytes(h[:32], 'big')
        child = (parent + offset) % ec.n
        child_bytes = b'\x00' + child.to_bytes(32, 'big')
        xkey += h[32:]                            # chain code
        xkey += child_bytes                       # private key
    else:
        raise ValueError("invalid extended key version")

    return base58.encode_check(xkey)


def derive(xkey: Octets, path: Union[str, Sequence[int]]) -> bytes:
    """derive an extended key according to path like
       "m/44'/0'/1'/0/10" (absolute) or "./0/10" (relative)
    """

    if isinstance(path, str):
        steps = path.split('/')
        if steps[0] not in {'m', '.'}:
            raise ValueError(f'Invalid derivation path: {path}')
        if steps[0] == 'm':
            decoded = base58.decode_check(xkey, 78)
            t = b'\x00'*9
            if decoded[4:13] != t:
                raise ValueError("Absolute derivation path for non-master key")

        indexes: List[int] = list()
        for step in steps[1:]:
            hardened = False
            if step[-1] == "'" or step[-1] == "H":
                hardened = True
                step = step[:-1]
            index = int(step)
            index += 0x80000000 if hardened else 0
            indexes.append(index)
    else:
        indexes = path

    for index in indexes:
        xkey = ckd(xkey, index)

    return xkey

# FIXME: revise address_from_xpub / address_from_pubkey relation
# FIXME: address_from_xpub should be pubkey_from_xpub o point_from_xpub


def address_from_xpub(xpub: Octets, version: Optional[Octets] = None) -> bytes:
    xpub = base58.decode_check(xpub, 78)
    if xpub[45] not in (2, 3):
        raise ValueError("extended key is not a public one")
    # bitcoin: address version can be derived from xkey version
    # altcoin: address version cannot be derived from xkey version
    #          if xkey version bytes have not been specialized
    # FIXME use BIP44 here
    if version is None:
        xversion = xpub[:4]
        i = PUB.index(xversion)
        version = ADDRESS[i]
    P = point_from_octets(ec, xpub[45:])
    return address_from_pubkey(P, True, version)


def crack(parent_xpub: Octets, child_xprv: Octets) -> bytes:
    parent_xpub = base58.decode_check(parent_xpub, 78)
    if parent_xpub[45] not in (2, 3):
        raise ValueError("extended parent key is not a public one")

    child_xprv = base58.decode_check(child_xprv, 78)
    if child_xprv[45] != 0:
         raise ValueError("extended child key is not a private one")

    # check depth
    if child_xprv[4] != parent_xpub[4] + 1:
         raise ValueError("wrong child/parent depth relation")

    # check fingerprint
    Parent_bytes = parent_xpub[45:]
    if child_xprv[5: 9] != h160(Parent_bytes)[:4]:
        raise ValueError("not a child for the provided parent")

    # check normal derivation
    child_index = child_xprv[9:13]
    if child_index[0] >= 0x80:
        raise ValueError("hardened derivation")

    parent_xprv = child_xprv[: 4]     # version
    parent_xprv += parent_xpub[4: 5]  # depth
    parent_xprv += parent_xpub[5: 9]  # parent pubkey fingerprint
    parent_xprv += parent_xpub[9:13]  # child index

    parent_chain_code = parent_xpub[13:45]
    parent_xprv += parent_chain_code  # chain code

    h = HMAC(parent_chain_code, Parent_bytes + child_index, sha512).digest()
    offset = int.from_bytes(h[:32], 'big')
    child = int.from_bytes(child_xprv[46:], 'big')
    parent = (child - offset) % ec.n
    parent_bytes = b'\x00' + parent.to_bytes(32, 'big')
    parent_xprv += parent_bytes        # private key

    return base58.encode_check(parent_xprv)


def child_index(xkey: Octets) -> bytes:
    xkey = base58.decode_check(xkey, 78)
    if xkey[4] == 0:
        raise ValueError("master key provided")
    return xkey[9:13]<|MERGE_RESOLUTION|>--- conflicted
+++ resolved
@@ -30,13 +30,8 @@
 from . import base58 
 from .curve import mult
 from .curves import secp256k1 as ec
-<<<<<<< HEAD
-from .utils import octets, point_from_octets, octets_from_point, \
-                         int_from_octets, h160
-=======
 from .utils import Octets, point_from_octets, octets_from_point, \
     int_from_octets, h160
->>>>>>> b3930541
 from .wifaddress import address_from_pubkey
 
 # VERSION BYTES =      4 bytes     Base58 encode starts with
