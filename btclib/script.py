#!/usr/bin/env python3

# Copyright (C) 2017-2020 The btclib developers
#
# This file is part of btclib. It is subject to the license terms in the
# LICENSE file found in the top-level directory of this distribution.
#
# No part of btclib including this file, may be copied, modified, propagated,
# or distributed except according to the terms contained in the LICENSE file.

"""Bitcoin Script.

https://en.bitcoin.it/wiki/Script

Scripts are represented by List[Token], where Token = Union[int, str, bytes]:

* int [-1, 16] are shorcuts for 'OP_1NEGATE', 'OP_0' - 'OP_16'
* str are for opcodes (e.g. 'OP_HASH160') or hexstring data
* bytes are for data (but integers are often casted to int)
"""

from io import BytesIO
from typing import BinaryIO, List, Union

from . import varint
from .alias import Octets, Token
from .utils import bytes_from_octets

SIGHASH_ALL = 1
SIGHASH_NONE = 2
SIGHASH_SINGLE = 3
SIGHASH_ANYONECANPAY = 0x80

SIGHASHES = [
    SIGHASH_ALL,
    SIGHASH_NONE,
    SIGHASH_SINGLE,
    SIGHASH_ANYONECANPAY + SIGHASH_ALL,
    SIGHASH_ANYONECANPAY + SIGHASH_NONE,
    SIGHASH_ANYONECANPAY + SIGHASH_SINGLE,
]

OP_CODES = {
    # Constants
    "OP_0": b"\x00",
    "OP_FALSE": b"\x00",
    "OP_PUSHDATA1": b"\x4c",
    "OP_PUSHDATA2": b"\x4d",
    "OP_PUSHDATA4": b"\x4e",
    "OP_1NEGATE": b"\x4f",
    "OP_1": b"\x51",
    "OP_TRUE": b"\x51",
    "OP_2": b"\x52",
    "OP_3": b"\x53",
    "OP_4": b"\x54",
    "OP_5": b"\x55",
    "OP_6": b"\x56",
    "OP_7": b"\x57",
    "OP_8": b"\x58",
    "OP_9": b"\x59",
    "OP_10": b"\x5a",
    "OP_11": b"\x5b",
    "OP_12": b"\x5c",
    "OP_13": b"\x5d",
    "OP_14": b"\x5e",
    "OP_15": b"\x5f",
    "OP_16": b"\x60",
    # Flow control
    "OP_NOP": b"\x61",
    "OP_IF": b"\x63",
    "OP_NOTIF": b"\x64",
    "OP_ELSE": b"\x67",
    "OP_ENDIF": b"\x68",
    "OP_VERIFY": b"\x69",
    "OP_RETURN": b"\x6a",
    # Stack
    "OP_TOALTSTACK": b"\x6b",
    "OP_FROMALTSTACK": b"\x6c",
    "OP_IFDUP": b"\x73",
    "OP_DEPTH": b"\x74",
    "OP_DROP": b"\x75",
    "OP_DUP": b"\x76",
    "OP_NIP": b"\x77",
    "OP_OVER": b"\x78",
    "OP_PICK": b"\x79",
    "OP_ROLL": b"\x7a",
    "OP_ROT": b"\x7b",
    "OP_SWAP": b"\x7c",
    "OP_TUCK": b"\x7d",
    "OP_2DROP": b"\x6d",
    "OP_2DUP": b"\x6e",
    "OP_3DUP": b"\x6f",
    "OP_2OVER": b"\x70",
    "OP_2ROT": b"\x71",
    "OP_2SWAP": b"\x72",
    # Splice
    "OP_SIZE": b"\x82",
    # Bitwise logic
    "OP_EQUAL": b"\x87",
    "OP_EQUALVERIFY": b"\x88",
    # Arithmetic
    "OP_1ADD": b"\x8b",  # without OP_, 1ADD would be a number
    "OP_1SUB": b"\x8c",
    "OP_NEGATE": b"\x8f",
    "OP_ABS": b"\x90",
    "OP_NOT": b"\x91",
    "OP_0NOTEQUAL": b"\x92",
    "OP_ADD": b"\x93",
    "OP_SUB": b"\x94",
    "OP_BOOLAND": b"\x9a",
    "OP_BOOLOR": b"\x9b",
    "OP_NUMEQUAL": b"\x9c",
    "OP_NUMEQUALVERIFY": b"\x9d",
    "OP_NUMNOTEQUAL": b"\x9e",
    "OP_LESSTHAN": b"\x9f",
    "OP_GREATERTHAN": b"\xa0",
    "OP_LESSTHANOREQUAL": b"\xa1",
    "OP_GREATERTHANOREQUAL": b"\xa2",
    "OP_MIN": b"\xa3",
    "OP_MAX": b"\xa4",
    "OP_WITHIN": b"\xa5",
    # Crypto
    "OP_RIPEMD160": b"\xa6",
    "OP_SHA1": b"\xa7",
    "OP_SHA256": b"\xa8",
    "OP_HASH160": b"\xa9",
    "OP_HASH256": b"\xaa",
    "OP_CODESEPARATOR": b"\xab",
    "OP_CHECKSIG": b"\xac",
    "OP_CHECKSIGVERIFY": b"\xad",
    "OP_CHECKMULTISIG": b"\xae",
    "OP_CHECKMULTISIGVERIFY": b"\xaf",
    # Locktime
    "OP_NOP2": b"\xb1",
    "OP_CHECKLOCKTIMEVERIFY": b"\xb1",
    "OP_NOP3": b"\xb2",
    "OP_CHECKSEQUENCEVERIFY": b"\xb2",
    # Reserved words
    "OP_NOP1": b"\xb0",
    "OP_NOP4": b"\xb3",
    "OP_NOP5": b"\xb4",
    "OP_NOP6": b"\xb5",
    "OP_NOP7": b"\xb6",
    "OP_NOP8": b"\xb7",
    "OP_NOP9": b"\xb8",
    "OP_NOP10": b"\xb9",
}

OP_CODE_NAMES = {
    0: "OP_0",
    76: "OP_PUSHDATA1",
    77: "OP_PUSHDATA2",
    78: "OP_PUSHDATA4",
    79: "OP_1NEGATE",
    81: "OP_1",
    82: "OP_2",
    83: "OP_3",
    84: "OP_4",
    85: "OP_5",
    86: "OP_6",
    87: "OP_7",
    88: "OP_8",
    89: "OP_9",
    90: "OP_10",
    91: "OP_11",
    92: "OP_12",
    93: "OP_13",
    94: "OP_14",
    95: "OP_15",
    96: "OP_16",
    97: "OP_NOP",
    99: "OP_IF",
    100: "OP_NOTIF",
    103: "OP_ELSE",
    104: "OP_ENDIF",
    105: "OP_VERIFY",
    106: "OP_RETURN",
    107: "OP_TOALTSTACK",
    108: "OP_FROMALTSTACK",
    109: "OP_2DROP",
    110: "OP_2DUP",
    111: "OP_3DUP",
    112: "OP_2OVER",
    113: "OP_2ROT",
    114: "OP_2SWAP",
    115: "OP_IFDUP",
    116: "OP_DEPTH",
    117: "OP_DROP",
    118: "OP_DUP",
    119: "OP_NIP",
    120: "OP_OVER",
    121: "OP_PICK",
    122: "OP_ROLL",
    123: "OP_ROT",
    124: "OP_SWAP",
    125: "OP_TUCK",
    130: "OP_SIZE",
    135: "OP_EQUAL",
    136: "OP_EQUALVERIFY",
    139: "OP_1ADD",
    140: "OP_1SUB",
    143: "OP_NEGATE",
    144: "OP_ABS",
    145: "OP_NOT",
    146: "OP_0NOTEQUAL",
    147: "OP_ADD",
    148: "OP_SUB",
    154: "OP_BOOLAND",
    155: "OP_BOOLOR",
    156: "OP_NUMEQUAL",
    157: "OP_NUMEQUALVERIFY",
    158: "OP_NUMNOTEQUAL",
    159: "OP_LESSTHAN",
    160: "OP_GREATERTHAN",
    161: "OP_LESSTHANOREQUAL",
    162: "OP_GREATERTHANOREQUAL",
    163: "OP_MIN",
    164: "OP_MAX",
    165: "OP_WITHIN",
    166: "OP_RIPEMD160",
    167: "OP_SHA1",
    168: "OP_SHA256",
    169: "OP_HASH160",
    170: "OP_HASH256",
    171: "OP_CODESEPARATOR",
    172: "OP_CHECKSIG",
    173: "OP_CHECKSIGVERIFY",
    174: "OP_CHECKMULTISIG",
    175: "OP_CHECKMULTISIGVERIFY",
    176: "OP_NOP1",
    177: "OP_CHECKLOCKTIMEVERIFY",
    178: "OP_CHECKSEQUENCEVERIFY",
    179: "OP_NOP4",
    180: "OP_NOP5",
    181: "OP_NOP6",
    182: "OP_NOP7",
    183: "OP_NOP8",
    184: "OP_NOP9",
    185: "OP_NOP10",
}


def _op_pushdata(data: Octets) -> bytes:
    """Convert to canonical push: OP_PUSHDATA (if needed) | length | data.

    According to standardness rules (BIP-62) the
    minimum possible PUSHDATA operator must be used.
    Byte vectors on the stack are not allowed to be more than 520 bytes long.
    """

    data = bytes_from_octets(data)
    r = b""
    length = len(data)
<<<<<<< HEAD
    if length <= 75:  # 1-byte-length
=======
    if length < 76:  # 1-byte-length
>>>>>>> f9a78a52
        r += length.to_bytes(1, byteorder="little")
    elif length < 256:  # OP_PUSHDATA1 | 1-byte-length
        r += OP_CODES["OP_PUSHDATA1"]
        r += length.to_bytes(1, byteorder="little")
    elif length < 521:  # OP_PUSHDATA2 | 2-byte-length
        r += OP_CODES["OP_PUSHDATA2"]
        r += length.to_bytes(2, byteorder="little")
    else:
        # because of the 520 bytes limit
        # there is no need to use OP_PUSHDATA4
        # r += OP_CODES['OP_PUSHDATA4']
        # r += length.to_bytes(4, byteorder='little')
        raise ValueError(f"Too many bytes for OP_PUSHDATA: {length}")
    r += data
    return r


def _op_int(token: int) -> bytes:
    # Short 1-byte opcodes exist
    # to push numbers in [-1, 16]
    if token >= 0 and token <= 16:
        return OP_CODES["OP_" + str(token)]
    elif token == -1:
        return OP_CODES["OP_1NEGATE"]
    # Pushing any other number requires an
    # explicit push operation of its bytes encoding
    # FIXME: negative numbers?
    else:
        v = token
        # Convert number to bitcoin-specific little endian format
        # We need v.bit_length() bits, plus a sign bit for every nonzero number.
        n_bits = v.bit_length() + (v != 0)
        # The number of bytes for that is:
        n_bytes = (n_bits + 7) // 8
        # Convert number to absolute value + sign in top bit.
        encoded_v = 0 if v == 0 else abs(v) | ((v < 0) << (n_bytes * 8 - 1))
        # Serialize to bytes
        data = encoded_v.to_bytes(n_bytes, "little")
        return _op_pushdata(data)


def _op_str(token: str) -> bytes:
    token = token.strip()
    token = token.upper()
    if token in OP_CODES:
        return OP_CODES[token]
    try:
        data = bytes.fromhex(token)
    except Exception:
        raise ValueError(f"invalid string token: {token}")
    return _op_pushdata(data)


def encode(script: List[Token]) -> bytes:
    r = b""
    for token in script:
        if isinstance(token, int):
            r += _op_int(token)
        elif isinstance(token, str):
            r += _op_str(token)
        elif isinstance(token, bytes):
            r += _op_pushdata(token)
        else:
            raise ValueError(f"Unmanaged {type(token)} token type")
    return r


def decode(script: Octets) -> List[Token]:

    script = bytes_from_octets(script)

    # initialize the result list
    r: List[Token] = []

    length = len(script)
    s = BytesIO(script)  # TODO: avoid unnecessary streamification
    counter = 0
    while counter < length:
        # get one byte and convert it to an integer
        i = s.read(1)[0]
        counter += 1
        if i == 0:
            # numeric value 0 (OP_0)
            # r.append(OP_CODE_NAMES[i])
            r.append(i)
        elif i == 79:
            # numeric value -1 (OP_1NEGATE)
            r.append(-1)
        elif i > 80 and i < 97:
            # numeric values 1-16 (OP_1-OP_16)
            # r.append(OP_CODE_NAMES[i])
            r.append(i - 80)
        elif i < 76:
            # 1-byte-data-length | data
            data = s.read(i)
            counter += i
            r.append(data.hex().upper())
        elif i == 76:
            # OP_PUSHDATA1 | 1-byte-data-length | data
            data_length = int.from_bytes(s.read(1), byteorder="little")
            data = s.read(data_length)
            counter += 1 + data_length
            r.append(data.hex().upper())
        elif i == 77:
            # OP_PUSHDATA2 | 2-byte-data-length | data
            data_length = int.from_bytes(s.read(2), byteorder="little")
            data = s.read(data_length)
            counter += 2 + data_length
            r.append(data.hex().upper())
        elif i == 78:
            # OP_PUSHDATA4 | 4-byte-data-length | data
            data_length = int.from_bytes(s.read(4), byteorder="little")
            data = s.read(data_length)
            counter += 4 + data_length
            r.append(data.hex().upper())
        else:
            # OP_CODE
            if i not in OP_CODE_NAMES.keys():  # malformed script(probablty coinbase)
                r.append(OP_CODE_NAMES[179])
                # r.append(i.to_bytes(1, "little").hex())
                # r.append(str(i))
                # OP_CODES[i] = i.to_bytes(1, "little")
            else:
                r.append(OP_CODE_NAMES[i])

            # r.append(OP_CODE_NAMES[i])

    return r


def serialize(script: List[Token]) -> bytes:
    r = encode(script)
    # prepend length as varint
    length = len(r)
    return varint.encode(length) + r


def deserialize(stream: Union[BinaryIO, Octets]) -> List[Token]:

    if isinstance(stream, str):
        stream = bytes_from_octets(stream)

    if isinstance(stream, bytes):
        stream = BytesIO(stream)

    length = varint.decode(stream)
    script = stream.read(length)
    return decode(script)<|MERGE_RESOLUTION|>--- conflicted
+++ resolved
@@ -251,11 +251,7 @@
     data = bytes_from_octets(data)
     r = b""
     length = len(data)
-<<<<<<< HEAD
-    if length <= 75:  # 1-byte-length
-=======
     if length < 76:  # 1-byte-length
->>>>>>> f9a78a52
         r += length.to_bytes(1, byteorder="little")
     elif length < 256:  # OP_PUSHDATA1 | 1-byte-length
         r += OP_CODES["OP_PUSHDATA1"]
