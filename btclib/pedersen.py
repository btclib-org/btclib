--- conflicted
+++ resolved
@@ -8,12 +8,7 @@
 # No part of btclib including this file, may be copied, modified, propagated,
 # or distributed except according to the terms contained in the LICENSE file.
 
-<<<<<<< HEAD
-from .curve import Point, Curve, double_mult
-from .utils import int_from_octets, octets_from_point, int_from_bits
-=======
 """Pedersen commitment functions.
->>>>>>> b3930541
 
 In a commitment scheme the committer:
 
