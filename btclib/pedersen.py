#!/usr/bin/env python3

# Copyright (C) 2017-2019 The btclib developers
#
# This file is part of btclib. It is subject to the license terms in the
# LICENSE file found in the top-level directory of this distribution.
#
# No part of btclib including this file, may be copied, modified, propagated,
# or distributed except according to the terms contained in the LICENSE file.

<<<<<<< HEAD
"""Pedersen commitment functions.

In a commitment scheme the committer:

* decides (or is given) a secret message v
* decides a random secret r
* *commits* to v by applying the public commitment
  scheme algorithm and producing a commitment C=Commit(r,v)
* makes C public

Later, when he reveals r and v, the verifier *opens* the 
commitment checking if indeed C=Commit(r,v).

Pedersen commitment uses a public group of large order n
in which the discrete logarithm is hard.
In the case of an elliptic curve group, the generator G is
supplemented with a second random generator H and
the commitment algorithm is Commit(r,v)=rG+vH.
It is crucial for H to be Nothing-Up-My-Sleeve (NUMS), i.e.
the discrete logarithm of H with respect to G must be unknown.
"""

from btclib.utils import int_from_octets, octets_from_point, \
    int_from_bits, HashF
from btclib.curve import Point, Curve, double_mult
=======
from .curve import Point, Curve, double_mult
from .utils import int_from_octets, octets_from_point, int_from_bits
>>>>>>> 1572b1f1

def second_generator(ec: Curve, hf: HashF) -> Point:
    """Second (with respect to G) elliptic curve generator.

    Second (with respect to G) Nothing-Up-My-Sleeve (NUMS)
    elliptic curve generator.

    The hash of G is coerced it to a point (hx, hy).
    If the resulting point is not on the curve, keep on
    incrementing hx until a valid curve point (hx, hy) is obtained.

    idea: https://crypto.stackexchange.com/questions/25581/second-generator-for-secp256k1-curve

    source: https://github.com/ElementsProject/secp256k1-zkp/blob/secp256k1-zkp/src/modules/rangeproof/main_impl.h
    """

    G_bytes = octets_from_point(ec, ec.G, False)
    hd = hf(G_bytes).digest()
    hx = int_from_bits(ec, hd)
    isCurvePoint = False
    while not isCurvePoint:
        try:
            hy = ec.y_odd(hx, False)
            isCurvePoint = True
        except:
            hx += 1
    return Point(hx, hy)


def commit(r: int, v: int, ec: Curve, hf: HashF) -> Point:
    """Commit to r, returning rG+vH.

    Commit to r, returning rG+vH. H is the second Nothing-Up-My-Sleeve
    (NUMS) generator of the curve.
    """

    H = second_generator(ec, hf)
    Q = double_mult(ec, v, H, r)
    assert Q[1] != 0, "how did you do that?!?"
    return Q


def open(r: int, v: int, C: Point, ec: Curve,
         hf: HashF) -> bool:
    """Open the commitment C and return True if valid."""

    # try/except wrapper for the Errors raised by commit
    try:
        P = commit(r, v, ec, hf)
    except:
        return False
    return C == P<|MERGE_RESOLUTION|>--- conflicted
+++ resolved
@@ -8,7 +8,6 @@
 # No part of btclib including this file, may be copied, modified, propagated,
 # or distributed except according to the terms contained in the LICENSE file.
 
-<<<<<<< HEAD
 """Pedersen commitment functions.
 
 In a commitment scheme the committer:
@@ -31,13 +30,9 @@
 the discrete logarithm of H with respect to G must be unknown.
 """
 
-from btclib.utils import int_from_octets, octets_from_point, \
+from .utils import int_from_octets, octets_from_point, \
     int_from_bits, HashF
-from btclib.curve import Point, Curve, double_mult
-=======
 from .curve import Point, Curve, double_mult
-from .utils import int_from_octets, octets_from_point, int_from_bits
->>>>>>> 1572b1f1
 
 def second_generator(ec: Curve, hf: HashF) -> Point:
     """Second (with respect to G) elliptic curve generator.
