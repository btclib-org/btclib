#!/usr/bin/env python3

# Copyright (C) The btclib developers
#
# This file is part of btclib. It is subject to the license terms in the
# LICENSE file found in the top-level directory of this distribution.
#
# No part of btclib including this file, may be copied, modified, propagated,
# or distributed except according to the terms contained in the LICENSE file.

"""Partially Signed Bitcoin Transaction (Psbt) helper functions.

https://github.com/bitcoin/bips/blob/master/bip-0174.mediawiki
"""
from __future__ import annotations

from io import BytesIO
from typing import Any, Mapping, Sequence

from btclib import var_bytes, var_int
from btclib.alias import BinaryData, Octets
from btclib.bip32 import BIP32KeyOrigin
from btclib.bip32.der_path import indexes_from_bip32_path, str_from_bip32_path
from btclib.exceptions import BTClibValueError
from btclib.script import parse as parse_script
from btclib.script.taproot import assert_valid_control_block
from btclib.tx import Tx
from btclib.utils import bytes_from_octets, bytesio_from_binarydata


def deserialize_map(data: BinaryData) -> tuple[dict[bytes, bytes], BytesIO]:
    stream = bytesio_from_binarydata(data)
    if (
        len(stream.getbuffer()) == stream.tell()
    ):  # we are at the end of the stream buffer
        raise BTClibValueError("malformed psbt: at least a map is missing")
    partial_map: dict[bytes, bytes] = {}
    while True:
        if stream.read(1)[0] == 0:
            return partial_map, stream
        stream.seek(-1, 1)  # reset stream position
        key = stream.read(var_int.parse(stream))
        value = stream.read(var_int.parse(stream))
        if key in partial_map:
            raise BTClibValueError(f"duplicated key in psbt map: 0x{key.hex()}")
        partial_map[key] = value


def serialize_hd_key_paths(
    type_: bytes, hd_key_paths: Mapping[bytes, BIP32KeyOrigin]
) -> bytes:
    """Return the binary representation of the dataclass element."""
    if len(type_) != 1:
        err_msg = f"invalid type marker lenght: {len(type_)}, instead of 1"
        raise BTClibValueError(err_msg)

    return b"".join(
        [
            var_bytes.serialize(type_ + k) + var_bytes.serialize(v.serialize())
            for k, v in sorted(hd_key_paths.items())
        ]
    )


def deserialize_int(k: bytes, v: bytes, type_: str) -> int:
    """Return the dataclass element from its binary representation."""
    if len(k) != 1:
        err_msg = f"invalid {type_} key length: {len(k)}"
        raise BTClibValueError(err_msg)
    return int.from_bytes(v, byteorder="little", signed=False)


def encode_dict_bytes_bytes(dict_: Mapping[bytes, bytes]) -> dict[str, str]:
    """Return the json representation of the dataclass element."""
    # unknown could be sorted, partial_sigs cannot
    return {k.hex(): v.hex() for k, v in dict_.items()}


def decode_dict_bytes_bytes(map_: Mapping[Octets, Octets] | None) -> dict[bytes, bytes]:
    """Return the dataclass element from its json representation."""
    # unknown could be sorted, partial_sigs cannot
    if map_ is None:
        return {}
    return {bytes_from_octets(k): bytes_from_octets(v) for k, v in map_.items()}


def serialize_dict_bytes_bytes(
    type_: bytes, dictionary: Mapping[bytes, bytes]
) -> bytes:
    """Return the binary representation of the dataclass element."""
    return b"".join(
        [
            var_bytes.serialize(type_ + k) + var_bytes.serialize(v)
            for k, v in sorted(dictionary.items())
        ]
    )


def encode_leaf_scripts(
    dict_: Mapping[bytes, tuple[bytes, int]]
) -> dict[str, tuple[str, int]]:
    """Return the json representation of a tap_leaf_script.

    A tap_leaf_script has a control block as key, and a taproot script
    and leaf version as value.
    """
    return {k.hex(): (v[0].hex(), v[1]) for k, v in dict_.items()}


def decode_leaf_scripts(
    map_: Mapping[Octets, tuple[Octets, int]] | None
) -> dict[bytes, tuple[bytes, int]]:
    """Return a tap_leaf_script from its json representation."""
    if map_ is None:
        return {}
    return {
        bytes_from_octets(k): (bytes_from_octets(v[0]), v[1]) for k, v in map_.items()
    }


def serialize_leaf_scripts(
    type_: bytes, dictionary: dict[bytes, tuple[bytes, int]]
) -> bytes:
    """Return the binary representation of the tap_leaf_script."""
    return b"".join(
        [
            var_bytes.serialize(type_ + k)
            + var_bytes.serialize(v[0] + v[1].to_bytes(1, "big"))
            for k, v in sorted(dictionary.items())
        ]
    )


def parse_leaf_script(v: bytes) -> tuple[bytes, int]:
    """Split the script and the leaf version."""
    return (v[:-1], v[-1])


def encode_taproot_tree(
    list_: list[tuple[int, int, bytes]]
) -> list[tuple[int, int, str]]:
    """Return the json representation of a tap_tree.

    A tapree is a list of depth, leaf version, and taproot script.
    """
    return [(v[0], v[1], v[2].hex()) for v in list_]


def decode_taproot_tree(
    list_: Sequence[tuple[int, int, Octets]] | None
) -> list[tuple[int, int, bytes]]:
    """Return a tap_tree from its json representation."""
    if list_ is None:
        return []
    return [(v[0], v[1], bytes_from_octets(v[2])) for v in list_]


def serialize_taproot_tree(type_: bytes, list_: list[tuple[int, int, bytes]]) -> bytes:
    """Return the binary representation of the tap_tree."""
    return var_bytes.serialize(type_) + var_bytes.serialize(
        b"".join(
            [
                v[0].to_bytes(1, "big")
                + v[1].to_bytes(1, "big")
                + var_bytes.serialize(v[2])
                for v in list_
            ]
        )
    )


def parse_taproot_tree(v: bytes) -> list[tuple[int, int, bytes]]:
    """Return a tap_tree from its bytes representation."""
    out: list[tuple[int, int, bytes]] = []

    stream = bytesio_from_binarydata(v)
    while True:
        v = stream.read(1)
        if not v:
            return out
        depth = int.from_bytes(v, "big")
        leaf_version = int.from_bytes(stream.read(1), "big")
        script = var_bytes.parse(stream)
        out.append((depth, leaf_version, script))


def taproot_bip32_to_dict(
    taproot_hd_key_paths: dict[bytes, tuple[list[bytes], BIP32KeyOrigin]]
) -> list[dict[str, Any]]:
    """Return the json representation of a tap_bip32_derivation.

    A tap_bip32_derivation is a list of leaf_hashes, master fingerprint,
    derivation path.
    """
    return [
        {
            "pub_key": pub_key.hex(),
            "leaf_hashes": [x.hex() for x in leaf_hashes],
            "master_fingerprint": key_origin.master_fingerprint.hex(),
            "path": str_from_bip32_path(key_origin.der_path),
        }
        for pub_key, (leaf_hashes, key_origin) in sorted(taproot_hd_key_paths.items())
    ]


def taproot_bip32_from_dict(
    taproot_hd_key_paths: list[dict[str, str]]
) -> dict[bytes, tuple[list[bytes], BIP32KeyOrigin]]:
    """Return a tap_bip32_derivation from its json representation."""
    return {
        bytes_from_octets(bip32_deriv["pub_key"], 4): (
            [bytes_from_octets(x) for x in bip32_deriv["leaf_hashes"]],
            BIP32KeyOrigin(
                bytes_from_octets(bip32_deriv["master_fingerprint"], 4),
                indexes_from_bip32_path(bip32_deriv["path"]),
            ),
        )
        for bip32_deriv in taproot_hd_key_paths
    }


def decode_taproot_bip32(
    dict_: Mapping[Octets, tuple[Sequence[Octets], BIP32KeyOrigin]] | None
) -> dict[bytes, tuple[list[bytes], BIP32KeyOrigin]]:
    """Parse correctly the tap_bip32_derivation init arguments."""
    if dict_ is None:
        return {}
    taproot_bip32 = {
        bytes_from_octets(k): ([bytes_from_octets(x) for x in v[0]], v[1])
        for k, v in dict_.items()
    }
    return dict(sorted(taproot_bip32.items()))


def serialize_taproot_bip32(
    type_: bytes, dict_: dict[bytes, tuple[list[bytes], BIP32KeyOrigin]]
) -> bytes:
    """Return the binary representation of the tap_bip32_derivation."""
    return b"".join(
        [
            var_bytes.serialize(type_ + k)
            + var_bytes.serialize(
                var_int.serialize(len(v[0])) + b"".join(v[0]) + v[1].serialize()
            )
            for k, v in sorted(dict_.items())
        ]
    )


def parse_taproot_bip32(v: bytes) -> tuple[list[bytes], BIP32KeyOrigin]:
    """Return a tap_bip32_derivation from its bytes representation."""
    stream = bytesio_from_binarydata(v)
    len_ = var_int.parse(stream)
<<<<<<< HEAD
    leafs = [stream.read(4) for x in range(len_)]
=======
    leafs = [stream.read(4) for _ in range(len_)]
>>>>>>> 92633a3c
    bip32keyorigin = BIP32KeyOrigin.parse(stream.read())
    return (leafs, bip32keyorigin)


def serialize_bytes(type_: bytes, value: bytes) -> bytes:
    """Return the binary representation of the dataclass element."""
    return var_bytes.serialize(type_) + var_bytes.serialize(value)


def deserialize_bytes(k: bytes, v: bytes, type_: str) -> bytes:
    """Return the dataclass element from its binary representation."""
    if len(k) != 1:
        err_msg = f"invalid {type_} key length: {len(k)}"
        raise BTClibValueError(err_msg)
    return v


def assert_valid_redeem_script(redeem_script: bytes) -> None:
    """Raise an exception if the dataclass element is not valid."""
    # should check for a valid script
    bytes(redeem_script)


def assert_valid_witness_script(witness_script: bytes) -> None:
    """Raise an exception if the dataclass element is not valid."""
    # should check for a valid script
    bytes(witness_script)


def assert_valid_unknown(data: Mapping[bytes, bytes]) -> None:
    """Raise an exception if the dataclass element is not valid."""
    for key, value in data.items():
        bytes(key)
        bytes(value)


def assert_valid_taproot_internal_key(key: bytes) -> None:
    """Fails when the internal pubkey has not the correct length."""
    if key and len(key) != 32:
        raise BTClibValueError("invalid taproot internal key length")


def assert_valid_taproot_script_keys(keys: list[bytes], err_msg: str) -> None:
    """Fails when the keys have not the correct length.

    Each key is the sum of a 32byte pubkey and a 32 byte leaf hash.
    """
    if any(key and len(key) != 64 for key in keys):
        raise BTClibValueError(err_msg)


def assert_valid_taproot_signatures(signatures: list[bytes], err_msg: str) -> None:
    """Fails when the signatures have not the correct length."""
    if any(signature and len(signature) != 64 for signature in signatures):
        raise BTClibValueError(err_msg)


def assert_valid_taproot_tree(tree: list[tuple[int, int, bytes]]) -> None:
    """Fails when the scripts are not valid."""
    for _, _, tapscript in tree:
        parse_script(tapscript, True)


def assert_valid_taproot_bip32_derivation(
    derivations: dict[bytes, tuple[list[bytes], BIP32KeyOrigin]]
) -> None:
    """Fails when the public keys have not the correct length."""
<<<<<<< HEAD
    for pubkey in derivations.keys():
=======
    for pubkey in derivations:
>>>>>>> 92633a3c
        if len(pubkey) != 32:
            raise BTClibValueError("invalid taproot bip32 derivation")


def assert_valid_leaf_scripts(leaf_scripts: dict[bytes, tuple[bytes, int]]) -> None:
    """Fails when the control blocks have not the correct length."""
<<<<<<< HEAD
    for control_block in leaf_scripts.keys():
=======
    for control_block in leaf_scripts:
>>>>>>> 92633a3c
        assert_valid_control_block(control_block)


def deserialize_tx(
    k: bytes, v: bytes, type_: str, include_witness: bool | None = True
) -> Tx:
    """Return the dataclass element from its binary representation."""
    if len(k) != 1:
        err_msg = f"invalid {type_} key length: {len(k)}"
        raise BTClibValueError(err_msg)
    tx = Tx.parse(v)
    if not include_witness and tx.serialize(include_witness=False) != v:
        raise BTClibValueError("wrong tx serialization format")
    return tx<|MERGE_RESOLUTION|>--- conflicted
+++ resolved
@@ -251,11 +251,7 @@
     """Return a tap_bip32_derivation from its bytes representation."""
     stream = bytesio_from_binarydata(v)
     len_ = var_int.parse(stream)
-<<<<<<< HEAD
-    leafs = [stream.read(4) for x in range(len_)]
-=======
     leafs = [stream.read(4) for _ in range(len_)]
->>>>>>> 92633a3c
     bip32keyorigin = BIP32KeyOrigin.parse(stream.read())
     return (leafs, bip32keyorigin)
 
@@ -323,22 +319,14 @@
     derivations: dict[bytes, tuple[list[bytes], BIP32KeyOrigin]]
 ) -> None:
     """Fails when the public keys have not the correct length."""
-<<<<<<< HEAD
-    for pubkey in derivations.keys():
-=======
     for pubkey in derivations:
->>>>>>> 92633a3c
         if len(pubkey) != 32:
             raise BTClibValueError("invalid taproot bip32 derivation")
 
 
 def assert_valid_leaf_scripts(leaf_scripts: dict[bytes, tuple[bytes, int]]) -> None:
     """Fails when the control blocks have not the correct length."""
-<<<<<<< HEAD
-    for control_block in leaf_scripts.keys():
-=======
     for control_block in leaf_scripts:
->>>>>>> 92633a3c
         assert_valid_control_block(control_block)
 
 
