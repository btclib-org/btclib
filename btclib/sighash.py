#!/usr/bin/env python3

# Copyright (C) 2020 The btclib developers
#
# This file is part of btclib. It is subject to the license terms in the
# LICENSE file found in the top-level directory of this distribution.
#
# No part of btclib including this file, may be copied, modified, propagated,
# or distributed except according to the terms contained in the LICENSE file.

from copy import deepcopy
from typing import List, Union

from . import script, tx, tx_out, varbytes
<<<<<<< HEAD
from .alias import Octets, Script, ScriptToken
from .exceptions import BTClibRuntimeError, BTClibValueError
from .scriptpubkey import payload_from_script_pubkey
=======
from .alias import ScriptToken
from .exceptions import BTClibValueError
from .scriptpubkey import payload_from_scriptPubKey
>>>>>>> ec95d8d2
from .utils import hash256


# workaround to handle CTransactions
def _get_bytes(a: Union[int, bytes]) -> bytes:
    return int.to_bytes(a, 32, "big") if isinstance(a, int) else a


def legacy(
    scriptCode: bytes, transaction: tx.Tx, input_index: int, hashtype: int
) -> bytes:
    new_tx = deepcopy(transaction)
    for txin in new_tx.vin:
        txin.scriptSig = b""
    # TODO: delete sig from scriptCode (even if non standard)
    new_tx.vin[input_index].scriptSig = scriptCode
    if hashtype & 31 == 0x02:
        new_tx.vout = []
        for i, txin in enumerate(new_tx.vin):
            if i != input_index:
                txin.sequence = 0

    if hashtype & 31 == 0x03:
        # sighash single bug
        if input_index >= len(new_tx.vout):
            return (256 ** 31).to_bytes(32, "big")
        new_tx.vout = new_tx.vout[: input_index + 1]
        for txout in new_tx.vout[:-1]:
            txout.scriptPubKey = b""
            txout.value = 256 ** 8 - 1
        for i, txin in enumerate(new_tx.vin):
            if i != input_index:
                txin.sequence = 0

    if hashtype & 0x80:
        new_tx.vin = [new_tx.vin[input_index]]

    preimage = new_tx.serialize(assert_valid=False)
    preimage += hashtype.to_bytes(4, "little")

    return hash256(preimage)


# https://github.com/bitcoin/bitcoin/blob/4b30c41b4ebf2eb70d8a3cd99cf4d05d405eec81/test/functional/test_framework/script.py#L673
def segwit_v0(
    scriptCode: bytes, transaction: tx.Tx, input_index: int, hashtype: int, amount: int
) -> bytes:

    hashtype_hex: str = hashtype.to_bytes(4, "little").hex()
    if hashtype_hex[0] != "8":
        hashPrevouts = b""
        for vin in transaction.vin:
            hashPrevouts += _get_bytes(vin.prevout.txid)[::-1]
            hashPrevouts += vin.prevout.vout.to_bytes(4, "little")
        hashPrevouts = hash256(hashPrevouts)
    else:
        hashPrevouts = b"\x00" * 32

    if hashtype_hex[1] == "1" and hashtype_hex[0] != "8":
        hashSequence = b""
        for vin in transaction.vin:
            hashSequence += vin.sequence.to_bytes(4, "little")
        hashSequence = hash256(hashSequence)
    else:
        hashSequence = b"\x00" * 32

    if hashtype_hex[1] not in ("2", "3"):
        hashOutputs = b""
        for vout in transaction.vout:
            hashOutputs += vout.serialize()
        hashOutputs = hash256(hashOutputs)
    elif hashtype_hex[1] == "3" and input_index < len(transaction.vout):
        hashOutputs = hash256(transaction.vout[input_index].serialize())
    else:
        hashOutputs = b"\x00" * 32

    outpoint = _get_bytes(transaction.vin[input_index].prevout.txid)[::-1]
    outpoint += transaction.vin[input_index].prevout.vout.to_bytes(4, "little")

    preimage = transaction.version.to_bytes(4, "little")
    preimage += hashPrevouts
    preimage += hashSequence
    preimage += outpoint
    preimage += varbytes.encode(scriptCode)
    preimage += amount.to_bytes(8, "little")  # value
    preimage += transaction.vin[input_index].sequence.to_bytes(4, "little")
    preimage += hashOutputs
    preimage += transaction.locktime.to_bytes(4, "little")
    preimage += bytes.fromhex(hashtype_hex)

    return hash256(preimage)


def _get_legacy_scriptCodes(scriptPubKey: bytes) -> List[bytes]:
    scriptCodes: List[bytes] = []
    current_script: List[ScriptToken] = []
    for token in script.deserialize(scriptPubKey)[::-1]:
        if token == "OP_CODESEPARATOR":
            scriptCodes.append(script.serialize(current_script[::-1]))
        else:
            current_script.append(token)
    scriptCodes.append(script.serialize(current_script[::-1]))
    return scriptCodes[::-1]


# FIXME: remove OP_CODESEPARATOR only if executed
<<<<<<< HEAD
def _get_witness_v0_scriptCodes(script_pubkey: Script) -> List[str]:
    scriptCodes: List[str] = []
    try:
        script_type = payload_from_script_pubkey(script_pubkey)[0]
    except BTClibValueError:
        script_type = "unknown"
    if script_type == "p2wpkh":  # simple p2wpkh
        pubkeyhash = script_pubkey[1]
        if not isinstance(pubkeyhash, str):
            raise BTClibValueError("not a string")
        scriptCodes.append(f"76a914{pubkeyhash}88ac")
    else:
        current_script: List[ScriptToken] = []
        for token in script_pubkey[::-1]:
            if token == "OP_CODESEPARATOR":
                scriptCodes.append(script.serialize(current_script[::-1]).hex())
            current_script.append(token)
        scriptCodes.append(script.serialize(current_script[::-1]).hex())
        scriptCodes = scriptCodes[::-1]
    return scriptCodes
=======
def _get_witness_v0_scriptCodes(scriptPubKey: bytes) -> List[bytes]:
    try:
        script_type = payload_from_scriptPubKey(script.deserialize(scriptPubKey))[0]
    except BTClibValueError:
        script_type = "unknown"
    if script_type == "p2wpkh":  # simple p2wpkh
        pubkeyhash = script.deserialize(scriptPubKey)[1]
        if not isinstance(pubkeyhash, str):
            raise BTClibValueError("not a string")
        return [bytes.fromhex(f"76a914{pubkeyhash}88ac")]
    scriptCodes: List[bytes] = []
    current_script: List[ScriptToken] = []
    for token in script.deserialize(scriptPubKey)[::-1]:
        if token == "OP_CODESEPARATOR":
            scriptCodes.append(script.serialize(current_script[::-1]))
        current_script.append(token)
    scriptCodes.append(script.serialize(current_script[::-1]))
    return scriptCodes[::-1]
>>>>>>> ec95d8d2


def get_sighash(
    transaction: tx.Tx,
    previous_output: tx_out.TxOut,
    input_index: int,
    sighash_type: int,
) -> bytes:

    value = previous_output.value

<<<<<<< HEAD
    script_pubkey = previous_output.script_pubkey
    script_type = payload_from_script_pubkey(script_pubkey)[0]
    if script_type == "p2sh":
        script_pubkey = transaction.vin[input_index].script_sig

    if len(script_pubkey) == 2 and script_pubkey[0] == 0:  # is segwit
        script_type = payload_from_script_pubkey(script_pubkey)[0]
=======
    scriptPubKey = previous_output.scriptPubKey
    try:
        script_type = payload_from_scriptPubKey(scriptPubKey)[0]
        if script_type == "p2sh":
            scriptPubKey = transaction.vin[input_index].scriptSig
    except BTClibValueError:
        script_type = "unknown"

    list_script = script.deserialize(scriptPubKey)
    if len(list_script) == 2 and list_script[0] == 0:  # is segwit
        script_type = payload_from_scriptPubKey(scriptPubKey)[0]
>>>>>>> ec95d8d2
        if script_type == "p2wpkh":
            scriptCode = _get_witness_v0_scriptCodes(script_pubkey)[0]
        elif script_type == "p2wsh":
            # the real script is contained in the witness
            scriptCode = _get_witness_v0_scriptCodes(
                transaction.vin[input_index].txinwitness[-1]
            )[0]
        return segwit_v0(scriptCode, transaction, input_index, sighash_type, value)
    scriptCode = _get_legacy_scriptCodes(scriptPubKey)[0]
    return legacy(scriptCode, transaction, input_index, sighash_type)<|MERGE_RESOLUTION|>--- conflicted
+++ resolved
@@ -12,15 +12,9 @@
 from typing import List, Union
 
 from . import script, tx, tx_out, varbytes
-<<<<<<< HEAD
-from .alias import Octets, Script, ScriptToken
-from .exceptions import BTClibRuntimeError, BTClibValueError
-from .scriptpubkey import payload_from_script_pubkey
-=======
 from .alias import ScriptToken
 from .exceptions import BTClibValueError
-from .scriptpubkey import payload_from_scriptPubKey
->>>>>>> ec95d8d2
+from .scriptpubkey import payload_from_script_pubkey
 from .utils import hash256
 
 
@@ -34,9 +28,9 @@
 ) -> bytes:
     new_tx = deepcopy(transaction)
     for txin in new_tx.vin:
-        txin.scriptSig = b""
+        txin.script_sig = b""
     # TODO: delete sig from scriptCode (even if non standard)
-    new_tx.vin[input_index].scriptSig = scriptCode
+    new_tx.vin[input_index].script_sig = scriptCode
     if hashtype & 31 == 0x02:
         new_tx.vout = []
         for i, txin in enumerate(new_tx.vin):
@@ -49,7 +43,7 @@
             return (256 ** 31).to_bytes(32, "big")
         new_tx.vout = new_tx.vout[: input_index + 1]
         for txout in new_tx.vout[:-1]:
-            txout.scriptPubKey = b""
+            txout.script_pubkey = b""
             txout.value = 256 ** 8 - 1
         for i, txin in enumerate(new_tx.vin):
             if i != input_index:
@@ -114,10 +108,10 @@
     return hash256(preimage)
 
 
-def _get_legacy_scriptCodes(scriptPubKey: bytes) -> List[bytes]:
+def _get_legacy_scriptCodes(script_pubkey: bytes) -> List[bytes]:
     scriptCodes: List[bytes] = []
     current_script: List[ScriptToken] = []
-    for token in script.deserialize(scriptPubKey)[::-1]:
+    for token in script.deserialize(script_pubkey)[::-1]:
         if token == "OP_CODESEPARATOR":
             scriptCodes.append(script.serialize(current_script[::-1]))
         else:
@@ -127,47 +121,24 @@
 
 
 # FIXME: remove OP_CODESEPARATOR only if executed
-<<<<<<< HEAD
-def _get_witness_v0_scriptCodes(script_pubkey: Script) -> List[str]:
-    scriptCodes: List[str] = []
+def _get_witness_v0_scriptCodes(script_pubkey: bytes) -> List[bytes]:
     try:
-        script_type = payload_from_script_pubkey(script_pubkey)[0]
+        script_type = payload_from_script_pubkey(script.deserialize(script_pubkey))[0]
     except BTClibValueError:
         script_type = "unknown"
     if script_type == "p2wpkh":  # simple p2wpkh
-        pubkeyhash = script_pubkey[1]
-        if not isinstance(pubkeyhash, str):
-            raise BTClibValueError("not a string")
-        scriptCodes.append(f"76a914{pubkeyhash}88ac")
-    else:
-        current_script: List[ScriptToken] = []
-        for token in script_pubkey[::-1]:
-            if token == "OP_CODESEPARATOR":
-                scriptCodes.append(script.serialize(current_script[::-1]).hex())
-            current_script.append(token)
-        scriptCodes.append(script.serialize(current_script[::-1]).hex())
-        scriptCodes = scriptCodes[::-1]
-    return scriptCodes
-=======
-def _get_witness_v0_scriptCodes(scriptPubKey: bytes) -> List[bytes]:
-    try:
-        script_type = payload_from_scriptPubKey(script.deserialize(scriptPubKey))[0]
-    except BTClibValueError:
-        script_type = "unknown"
-    if script_type == "p2wpkh":  # simple p2wpkh
-        pubkeyhash = script.deserialize(scriptPubKey)[1]
+        pubkeyhash = script.deserialize(script_pubkey)[1]
         if not isinstance(pubkeyhash, str):
             raise BTClibValueError("not a string")
         return [bytes.fromhex(f"76a914{pubkeyhash}88ac")]
     scriptCodes: List[bytes] = []
     current_script: List[ScriptToken] = []
-    for token in script.deserialize(scriptPubKey)[::-1]:
+    for token in script.deserialize(script_pubkey)[::-1]:
         if token == "OP_CODESEPARATOR":
             scriptCodes.append(script.serialize(current_script[::-1]))
         current_script.append(token)
     scriptCodes.append(script.serialize(current_script[::-1]))
     return scriptCodes[::-1]
->>>>>>> ec95d8d2
 
 
 def get_sighash(
@@ -179,27 +150,17 @@
 
     value = previous_output.value
 
-<<<<<<< HEAD
     script_pubkey = previous_output.script_pubkey
-    script_type = payload_from_script_pubkey(script_pubkey)[0]
-    if script_type == "p2sh":
-        script_pubkey = transaction.vin[input_index].script_sig
-
-    if len(script_pubkey) == 2 and script_pubkey[0] == 0:  # is segwit
+    try:
         script_type = payload_from_script_pubkey(script_pubkey)[0]
-=======
-    scriptPubKey = previous_output.scriptPubKey
-    try:
-        script_type = payload_from_scriptPubKey(scriptPubKey)[0]
         if script_type == "p2sh":
-            scriptPubKey = transaction.vin[input_index].scriptSig
+            script_pubkey = transaction.vin[input_index].script_sig
     except BTClibValueError:
         script_type = "unknown"
 
-    list_script = script.deserialize(scriptPubKey)
+    list_script = script.deserialize(script_pubkey)
     if len(list_script) == 2 and list_script[0] == 0:  # is segwit
-        script_type = payload_from_scriptPubKey(scriptPubKey)[0]
->>>>>>> ec95d8d2
+        script_type = payload_from_script_pubkey(script_pubkey)[0]
         if script_type == "p2wpkh":
             scriptCode = _get_witness_v0_scriptCodes(script_pubkey)[0]
         elif script_type == "p2wsh":
@@ -208,5 +169,5 @@
                 transaction.vin[input_index].txinwitness[-1]
             )[0]
         return segwit_v0(scriptCode, transaction, input_index, sighash_type, value)
-    scriptCode = _get_legacy_scriptCodes(scriptPubKey)[0]
+    scriptCode = _get_legacy_scriptCodes(script_pubkey)[0]
     return legacy(scriptCode, transaction, input_index, sighash_type)