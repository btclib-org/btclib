#!/usr/bin/env python3

# Copyright (C) 2017-2019 The btclib developers
#
# This file is part of btclib. It is subject to the license terms in the
# LICENSE file found in the top-level directory of this distribution.
#
# No part of btclib including this file, may be copied, modified, propagated,
# or distributed except according to the terms contained in the LICENSE file.

"""Elliptic curve class and functions."""

from math import sqrt
import heapq
from typing import NamedTuple, Tuple, Sequence, List

from .numbertheory import mod_inv, mod_sqrt, legendre_symbol

class Point(NamedTuple):
    """Elliptic curve point.
        
    Infinity point in affine coordinates is Point(); it is
    characterized by 'Inf[1] == 0' or 'Inf.y == 0' as no affine point
    has y=0 coordinate in a group of prime order n.
    """
    x: int = 1
    y: int = 0

# infinity point in Jacobian coordinates is Inf = (int, int, 0)
# it can be checked with 'Inf[2] == 0'
_JacPoint = Tuple[int, int, int]

def _jac_from_aff(Q: Point) -> _JacPoint:
    # point is assumed to be on curve
    if Q[1] == 0:  # Infinity point in affine coordinates
        return 1, 1, 0
    return Q[0], Q[1], 1


class Curve:
    """Elliptic curve y^2 = x^3 + a*x + b over Fp group."""

    def __init__(self, p: int, a: int, b: int, G: Point, n: int,
                       h: int, t: int, weakness_check: bool = True) -> None:
        # Parameters are checked according to SEC 1 v.2 3.1.1.2.1

        # 1) check that p is an odd prime
        if p % 2 == 0:
            raise ValueError(f"p ({hex(p)}) is not odd")
        # Fermat test will do as _probabilistic_ primality test...
        if not pow(2, p-1, p) == 1:
            raise ValueError(f"p ({hex(p)}) is not prime")

        # 1) check that p has enough bits
        plen = p.bit_length()
        if t != 0:
            t_range = [56, 64, 80, 96, 112, 128, 160, 192, 256]
            if t not in t_range:
                m = f"required security level ({t}) "
                m += f"not in the allowed range {t_range}"
                raise UserWarning(m)
            if plen < t*2:
                m = f"not enough bits ({plen}) for required security level {t}"
                raise UserWarning(m)
        self.t = t

        self.psize = (plen + 7) // 8
        # must be true to break simmetry using quadratic residue
        self.pIsThreeModFour = (p % 4 == 3)
        self._p = p

        # 2. check that a and b are integers in the interval [0, p−1]
        if not 0 <= a < p:
            raise ValueError(f"invalid a ({hex(a)}) for given p ({hex(p)})")
        if not 0 <= b < p:
            raise ValueError(f"invalid b ({hex(b)}) for given p ({hex(p)})")

        # 3. Check that 4*a^3 + 27*b^2 ≠ 0 (mod p).
        d = 4*a*a*a+27*b*b
        if d % p == 0:
            raise ValueError("zero discriminant")
        self._a = a
        self._b = b

        # 2. check that xG and yG are integers in the interval [0, p−1]
        # 4. Check that yG^2 = xG^3 + a*xG + b (mod p).
        if len(G) != 2:
            raise ValueError("Generator must a be a tuple[int, int]")
        if not self.is_on_curve(G):
            raise ValueError("Generator is not on the 'x^3 + a*x + b' curve")
        self.G = Point(int(G[0]), int(G[1]))
        self.GJ = self.G[0], self.G[1], 1  # Jacobian coordinates

        # 5. Check that n is prime.
        if n < 2 or (n > 2 and not pow(2, n-1, n) == 1):
            raise ValueError(f"n ({hex(n)}) is not prime")
        delta = int(2 * sqrt(p))
        # also check n with Hasse Theorem
        if h < 2:
            if not (p + 1 - delta <= n <= p + 1 + delta):
                m = f"n ({hex(n)}) not in [p + 1 - delta, p + 1 + delta]"
                raise ValueError(m)
        self.n = n
        self.nlen = n.bit_length()
        self.nsize = (self.nlen + 7) // 8

        # 6. Check cofactor
        exp_h = int(1/n + delta/n + p/n)
        if h != exp_h:
            raise ValueError(f"h ({h}) not as expected ({exp_h})")
        assert t == 0 or h <= pow(2, t/8), f"h ({h}) too big for t ({t})"
        self.h = h

        # 7. Check that nG = Inf.
        # it cannot be simply checked with:
        # Inf = mult(self, n, self.G)
        # as the above would be tautologically true
        InfMinusG = mult(self, n-1, self.G)
        Inf = self.add(InfMinusG, self.G)
        if Inf[1] != 0:
            raise ValueError(f"n ({hex(n)}) is not the group order")

        # 8. Check that n ≠ p
        assert n != p, f"n=p ({hex(n)}) -> weak curve"
        #    raise UserWarning("n=p -> weak curve")
        if weakness_check:
            # 8. Check that p^i % n ≠ 1 for all 1≤i<100
            for i in range(1, 100):
                if pow(p, i, n) == 1:
                    raise UserWarning("weak curve")

    def __str__(self) -> str:
        result = "Curve"
        result += f"\n p   = {hex(self._p)}"
        result += f"\n a   = {hex(self._a)}"
        result += f"\n b   = {hex(self._b)}"
        result += f"\n G.x = {hex(self.G[0])}"
        result += f"\n G.y = {hex(self.G[1])}"
        result += f"\n n   = {hex(self.n)}"
        result += f"\n h = {self.h}"
        result += f"\n t = {self.t}"
        return result

    def __repr__(self) -> str:
        result = "Curve("
        result += f"{hex(self._p)}"
        result += f", {hex(self._a)}, {hex(self._b)}"
        result += f", ({hex(self.G[0])}, {hex(self.G[1])})"
        result += f", {hex(self.n)}"
        result += f", {self.h}"
        result += f", {self.t})"
        return result

    # methods using _p: they would become functions if _p goes public

    def opposite(self, Q: Point) -> Point:
        """Return the opposite point on the curve.
        
        The input point must be on the curve.
        """

        self.require_on_curve(Q)
        # % self._p is required to account for infinity point, i.e. Q[1]==0
        return Point(Q[0], (self._p - Q[1]) % self._p)

    def _aff_from_jac(self, Q: _JacPoint) -> Point:
        # point is assumed to be on curve
        if Q[2] == 0:  # Infinity point in Jacobian coordinates
            return Point()
        else:
            Z2 = Q[2]*Q[2]
            x = (Q[0]*mod_inv(Z2, self._p)) % self._p
            y = (Q[1]*mod_inv(Z2*Q[2], self._p)) % self._p
            return Point(x, y)

    # methods using _a, _b, _p

    def add(self, Q1: Point, Q2: Point) -> Point:
        """Return the sum of two points.
        
        The input points must be on the curve.
        """

        self.require_on_curve(Q1)
        self.require_on_curve(Q2)
        # no Jacobian coordinates here as _aff_from_jac would cost 2 mod_inv
        # while _add_aff costs only one mod_inv
        return self._add_aff(Q1, Q2)

    def _add_jac(self, Q: _JacPoint, R: _JacPoint) -> _JacPoint:
        # points are assumed to be on curve

        if Q[2] == 0:  # Infinity point in Jacobian coordinates
            return R
        if R[2] == 0:  # Infinity point in Jacobian coordinates
            return Q

        RZ2 = R[2] * R[2]
        RZ3 = RZ2 * R[2]
        QZ2 = Q[2] * Q[2]
        QZ3 = QZ2 * Q[2]
        if Q[0]*RZ2 % self._p == R[0]*QZ2 % self._p:      # same affine x
            if Q[1]*RZ3 % self._p == R[1]*QZ3 % self._p:  # point doubling
                QY2 = Q[1]*Q[1]
                W = (3*Q[0]*Q[0] + self._a*QZ2*QZ2) % self._p
                V = (4*Q[0]*QY2) % self._p
                X = (W*W - 2*V) % self._p
                Y = (W*(V - X) - 8*QY2*QY2) % self._p
                Z = (2*Q[1]*Q[2]) % self._p
                return X, Y, Z
            else:                                         # opposite points
                return 1, 1, 0
        else:
            T = (Q[1]*RZ3) % self._p
            U = (R[1]*QZ3) % self._p
            W = (U - T) % self._p

            M = (Q[0]*RZ2) % self._p
            N = (R[0]*QZ2) % self._p
            V = (N - M) % self._p

            V2 = V * V
            V3 = V2 * V
            MV2 = M * V2
            X = (W*W - V3 - 2*MV2) % self._p
            Y = (W*(MV2 - X) - T*V3) % self._p
            Z = (V*Q[2]*R[2]) % self._p
            return X, Y, Z

    def _add_aff(self, Q: Point, R: Point) -> Point:
        # points are assumed to be on curve
        if R[1] == 0:  # Infinity point in affine coordinates
            return Q
        if Q[1] == 0:  # Infinity point in affine coordinates
            return R

        if R[0] == Q[0]:
            if R[1] == Q[1]:  # point doubling
                lam = (3 * Q[0] * Q[0] + self._a) * mod_inv(2 * Q[1], self._p)
                lam %= self._p
            else:             # opposite points
                return Point()
        else:
            lam = ((R[1]-Q[1]) * mod_inv(R[0]-Q[0], self._p)) % self._p
        x = (lam * lam - Q[0] - R[0]) % self._p
        y = (lam * (Q[0] - x) - Q[1]) % self._p
        return Point(x, y)

    def _y2(self, x: int) -> int:
        # skipping a crucial check here:
        # if sqrt(y*y) does not exist, then x is not valid.
        # This is a good reason to keep this method private
        return ((x*x + self._a)*x + self._b) % self._p

    def y(self, x: int) -> int:
        """Return the y coordinate from x, as in (x, y)."""
        if not 0 <= x < self._p:
            raise ValueError(f"x-coordinate {hex(x)} not in [0, p-1]")
        y2 = self._y2(x)
        # mod_sqrt will raise a ValueError if root does not exist
        return mod_sqrt(y2, self._p)

    def require_on_curve(self, Q: Point) -> None:
        """Raise an Error if the input point is not on the curve."""
        if not self.is_on_curve(Q):
            raise ValueError("Point not on curve")

    def is_on_curve(self, Q: Point) -> bool:
        """Return True if the input point is on the curve."""
        if len(Q) != 2:
            raise ValueError("Point must be a tuple[int, int]")
        if Q[1] == 0:  # Infinity point in affine coordinates
            return True
        if not 0 < Q[1] < self._p: # y cannot be zero
            raise ValueError(f"y-coordinate {hex(Q[1])} not in (0, p)")
        return self._y2(Q[0]) == (Q[1]*Q[1] % self._p)

    # break the y simmetry: even/odd, low/high, or quadratic residue criteria

    def y_odd(self, x: int, odd1even0: int = 1) -> int:
        """Return the odd (even) y coordinate from x, as in (x, y)."""
        if odd1even0 not in (0, 1):
            raise ValueError("odd1even0 must be bool or 1/0")
        root = self.y(x)
        # switch even/odd root as needed (XORing the conditions)
        return root if root % 2 == odd1even0 else self._p - root

    def y_low(self, x: int, low1high0: int = 1) -> int:
        """Return the low (high) y coordinate from x, as in (x, y)."""
        if low1high0 not in (0, 1):
            raise ValueError("low1high0 must be bool or 1/0")
        root = self.y(x)
        # switch low/high root as needed (XORing the conditions)
        return root if (self._p//2 >= root) == low1high0 else self._p - root

    def y_quadratic_residue(self, x: int, quad_res: int = 1) -> int:
        """Return the quadratic residue y from x, as in (x, y)."""
        if quad_res not in (0, 1):
            raise ValueError("quad_res must be bool or 1/0")
        if not self.pIsThreeModFour:
            raise ValueError("this method works only when p = 3 (mod 4)")
        root = self.y(x)
        # switch to quadratic residue root as needed
        legendre = legendre_symbol(root, self._p)
        return root if legendre == quad_res else self._p - root


<<<<<<< HEAD
def mult(ec: Curve, n: int, Q: Point) -> Point:
    """Return the result of the scalar point multiplication.
    
    Use Jacobian coordinates for efficient computation;
    the input point must be on the curve.
    """

    ec.require_on_curve(Q)
    QJ = _jac_from_aff(Q)
=======
def mult(ec: Curve, n: int, Q: Point = None) -> Point:
    # this function is used by the Curve class; it might be a method...
    # but it does not need to
    if Q is None:
        QJ = ec.GJ
    else:
        ec.require_on_curve(Q)
        QJ = _jac_from_aff(Q)
>>>>>>> 1572b1f1
    R = _mult_jac(ec, n, QJ)
    return ec._aff_from_jac(R)


def _mult_aff(ec: Curve, m: int, Q: Point) -> Point:
    # double & add in affine coordinates, using binary decomposition of m
    # Point is assumed to be on curve

    m %= ec.n
    if m == 0 or Q[1] == 0:        # Infinity point in affine coordinates
        return 1, 0                # return Infinity point
    R = 1, 0                       # initialize as infinity point
    while m > 0:                   # use binary representation of m
        if m & 1:                  # if least significant bit is 1
            R = ec._add_aff(R, Q)  # then add current Q
        m = m >> 1                 # remove the bit just accounted for
        Q = ec._add_aff(Q, Q)      # double Q for next step
    return R


def _mult_jac(ec: Curve, m: int, Q: _JacPoint) -> _JacPoint:
    # double & add in Jacobian coordinates, using binary decomposition of m
    # Point is assumed to be on curve

    m %= ec.n
    if m == 0 or Q[2] == 0:        # Infinity point in affine coordinates
        return 1, 1, 0             # return Infinity point
    R = 1, 1, 0                    # initialize as infinity point
    while m > 0:                   # use binary representation of m
        if m & 1:                  # if least significant bit is 1
            R = ec._add_jac(R, Q)  # then add current Q
        m = m >> 1                 # remove the bit just accounted for
        Q = ec._add_jac(Q, Q)      # double Q for next step
    return R


<<<<<<< HEAD
def double_mult(ec: Curve, u: int, Q: Point, v: int, P: Point) -> Point:
    """Return the double scalar multiplication u*Q + v*P.
    
    Use Shamir trick for efficient computation;
    the input points must be on the curve.
    """
=======
def double_mult(ec: Curve, u: int, H: Point, v: int, Q: Point = None) -> Point:
    """Shamir trick for efficient computation of u*H + v*Q"""
>>>>>>> 1572b1f1

    ec.require_on_curve(H)
    HJ = _jac_from_aff(H)

    if Q is None:
        QJ = ec.GJ
    else:
        ec.require_on_curve(Q)
        QJ = _jac_from_aff(Q)

    R = _double_mult(ec, u, HJ, v, QJ)

    return ec._aff_from_jac(R)


def _double_mult(ec: Curve, u: int, HJ: _JacPoint,
                            v: int, QJ: _JacPoint) -> _JacPoint:

    u %= ec.n
    if u == 0 or HJ[2] == 0:
        return _mult_jac(ec, v, QJ)

    v %= ec.n
    if v == 0 or QJ[2] == 0:
        return _mult_jac(ec, u, HJ)

    R = 1, 1, 0  # initialize as infinity point
    msb = max(u.bit_length(), v.bit_length())
    while msb > 0:
        if u >> (msb - 1):  # checking msb
            R = ec._add_jac(R, HJ)
            u -= pow(2, u.bit_length() - 1)
        if v >> (msb - 1):  # checking msb
            R = ec._add_jac(R, QJ)
            v -= pow(2, v.bit_length() - 1)
        if msb > 1:
            R = ec._add_jac(R, R)
        msb -= 1

    return R


def multi_mult(ec: Curve,
               scalars: Sequence[int],
               Points: Sequence[Point]) -> Point:
    """Return the multi scalar multiplication u1*Q1 + ... + un*Qn.
    
    Use Bos-Coster's algorithm for efficient computation;
    the input points must be on the curve.
    """

    if len(scalars) != len(Points):
        errMsg = f"mismatch between scalar length ({len(scalars)}) and "
        errMsg += f"Points length ({len(Points)})"
        raise ValueError(errMsg)
        
    JPoints: List[_JacPoint] = list()
    for P in Points:
        ec.require_on_curve(P)
        JPoints.append(_jac_from_aff(P))

    R = _multi_mult(ec, scalars, JPoints)

    return ec._aff_from_jac(R)


def _multi_mult(ec: Curve,
                scalars: Sequence[int],
                JPoints: Sequence[_JacPoint]) -> _JacPoint:
    # source: https://cr.yp.to/badbatch/boscoster2.py

    x = list(zip([-n for n in scalars], JPoints))
    heapq.heapify(x)
    while len(x) > 1:
        np1 = heapq.heappop(x)
        np2 = heapq.heappop(x)
        n1, p1 = -np1[0], np1[1]
        n2, p2 = -np2[0], np2[1]
        p2 = ec._add_jac(p1, p2)
        n1 -= n2
        if n1 > 0:
            heapq.heappush(x, (-n1, p1))
        heapq.heappush(x, (-n2, p2))
    np1 = heapq.heappop(x)
    n1, p1 = -np1[0], np1[1]
    return _mult_jac(ec, n1, p1)<|MERGE_RESOLUTION|>--- conflicted
+++ resolved
@@ -305,17 +305,6 @@
         return root if legendre == quad_res else self._p - root
 
 
-<<<<<<< HEAD
-def mult(ec: Curve, n: int, Q: Point) -> Point:
-    """Return the result of the scalar point multiplication.
-    
-    Use Jacobian coordinates for efficient computation;
-    the input point must be on the curve.
-    """
-
-    ec.require_on_curve(Q)
-    QJ = _jac_from_aff(Q)
-=======
 def mult(ec: Curve, n: int, Q: Point = None) -> Point:
     # this function is used by the Curve class; it might be a method...
     # but it does not need to
@@ -324,7 +313,6 @@
     else:
         ec.require_on_curve(Q)
         QJ = _jac_from_aff(Q)
->>>>>>> 1572b1f1
     R = _mult_jac(ec, n, QJ)
     return ec._aff_from_jac(R)
 
@@ -361,17 +349,8 @@
     return R
 
 
-<<<<<<< HEAD
-def double_mult(ec: Curve, u: int, Q: Point, v: int, P: Point) -> Point:
-    """Return the double scalar multiplication u*Q + v*P.
-    
-    Use Shamir trick for efficient computation;
-    the input points must be on the curve.
-    """
-=======
 def double_mult(ec: Curve, u: int, H: Point, v: int, Q: Point = None) -> Point:
     """Shamir trick for efficient computation of u*H + v*Q"""
->>>>>>> 1572b1f1
 
     ec.require_on_curve(H)
     HJ = _jac_from_aff(H)
