--- conflicted
+++ resolved
@@ -35,20 +35,11 @@
 
 from typing import Optional, Tuple
 
-<<<<<<< HEAD
-from btclib.curve import Curve, mult, Point
-from btclib.utils import int_from_bits, point_from_octets, \
-    octets_from_point, HashF
-from btclib.rfc6979 import rfc6979
-from btclib import dsa
-from btclib import ssa
-=======
 from .curve import Curve, mult, Point
-from .utils import int_from_bits, point_from_octets, octets_from_point
+from .utils import int_from_bits, point_from_octets, octets_from_point, HashF
 from .rfc6979 import rfc6979
 from . import dsa
 from . import ssa
->>>>>>> 1572b1f1
 
 # commitment receipt
 Receipt = Tuple[int, Point]
