#!/usr/bin/env python3

# Copyright (C) 2017-2019 The btclib developers
#
# This file is part of btclib. It is subject to the license terms in the
# LICENSE file found in the top-level directory of this distribution.
#
# No part of btclib including this file, may be copied, modified, propagated,
# or distributed except according to the terms contained in the LICENSE file.

"""Include a commitment inside an elliptic curve DSA/SSA signature.

Let c be the commitment value and R a curve point, then

    e = hash(R||c)

is a commitment operation.

When signing, an ephemeral secret key k is generated and its
corresponding curve point R = kG is used. Here, instead of
using (k, R), compute the commitment to c

    e = hash(R||c),

tweak k with e and consequently substistute R with W = (k+e)G = R+eG,
the proceed signing in the standard way, using (k+e, W).

When the committer/signer will reveal R and c,
the verifier will check that

    W.x = (R+eG).x

with e = hash(R||c)) and W.x being known from the signature.
"""

from typing import Optional, Tuple

from .curve import Curve, mult, Point
<<<<<<< HEAD
from .utils import int_from_bits, point_from_octets, octets_from_point
=======
from .utils import int_from_bits, point_from_octets, octets_from_point, HashF
>>>>>>> b3930541
from .rfc6979 import rfc6979
from . import dsa
from . import ssa

# commitment receipt
Receipt = Tuple[int, Point]


def _tweak(ec: Curve, hf: HashF, c: bytes, k: int) -> Tuple[Point, int]:
    """Tweak kG with hash(kG||c).

    Return:
    - the point kG to tweak
    - tweaked private key k + hash(kG||c)
    """
    R = mult(ec, k)
    e = hf(octets_from_point(ec, R, True) + c).digest()
    e = int.from_bytes(e, 'big')
    return R, (e + k) % ec.n


def ecdsa_commit_sign(ec: Curve, hf: HashF, c: bytes, m: bytes, prvkey: int,
                      k: Optional[int] = None) -> Tuple[dsa.ECDS, Receipt]:
    """Include a commitment c inside an ECDSA signature."""

    if k is None:
        k = rfc6979(ec, hf, hf(m).digest(), prvkey)

    ch = hf(c).digest()

    # commit
    R, new_k = _tweak(ec, hf, ch, k)
    # sign
    sig = dsa.sign(ec, hf, m, prvkey, new_k)
    # commit receipt
    receipt = sig[0], R
    return sig, receipt


def ecssa_commit_sign(ec: Curve, hf: HashF, c: bytes, m: bytes, prvkey: int,
                      k: Optional[int] = None) -> Tuple[ssa.ECSS, Receipt]:
    """Include a commitment c inside an ECSSA signature."""

    if k is None:
        k = rfc6979(ec, hf, m, prvkey)

    ch = hf(c).digest()

    # commit
    R, new_k = _tweak(ec, hf, ch, k)
    # sign
    sig = ssa.sign(ec, hf, m, prvkey, new_k)
    # commit receipt
    receipt = sig[0], R
    return sig, receipt

# FIXME: have create_commit instead of commit_sign


def verify_commit(ec: Curve, hf: HashF, c: bytes, receipt: Receipt) -> bool:
    """Open the commitment c inside an EC DSA/SSA signature."""

    # FIXME: verify the signature

    w, R = receipt
    # w in [1..n-1] dsa
    # w in [1..p-1] ssa
    # different verify functions?
    
    # verify R is a good point?    

    ch = hf(c).digest()
    e = hf(octets_from_point(ec, R, True) + ch).digest()
    e = int_from_bits(ec, e)
    W = ec.add(R, mult(ec, e))
    # different verify functions?
    # return w == W[0] # ECSS
    return w == W[0] % ec.n  # ECDS, FIXME: ECSSA<|MERGE_RESOLUTION|>--- conflicted
+++ resolved
@@ -36,11 +36,7 @@
 from typing import Optional, Tuple
 
 from .curve import Curve, mult, Point
-<<<<<<< HEAD
-from .utils import int_from_bits, point_from_octets, octets_from_point
-=======
 from .utils import int_from_bits, point_from_octets, octets_from_point, HashF
->>>>>>> b3930541
 from .rfc6979 import rfc6979
 from . import dsa
 from . import ssa
