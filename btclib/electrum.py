#!/usr/bin/env python3

# Copyright (C) 2017-2019 The btclib developers
#
# This file is part of btclib. It is subject to the license terms in the
# LICENSE file found in the top-level directory of this distribution.
#
# No part of btclib including this file, may be copied, modified, propagated,
# or distributed except according to the terms contained in the LICENSE file.

"""Electrum entropy / mnemonic / seed functions.

Electrum mnemonic is versioned, conveying BIP32 derivation rule too.
"""

from hashlib import sha512, pbkdf2_hmac
import hmac

<<<<<<< HEAD
from btclib.entropy import Entropy, GenericEntropy, _int_from_entropy, \
    str_from_entropy
from btclib.mnemonic import indexes_from_entropy, mnemonic_from_indexes, \
    indexes_from_mnemonic, entropy_from_indexes, Mnemonic, _seed_from_mnemonic
from btclib import bip32
=======
from .entropy import Entropy, GenericEntropy, int_from_entropy, \
    str_from_entropy
from .mnemonic import indexes_from_entropy, mnemonic_from_indexes, \
    indexes_from_mnemonic, entropy_from_indexes, Mnemonic
from . import bip32
>>>>>>> 1572b1f1

ELECTRUM_MNEMONIC_VERSIONS = {'standard': '01',
                              'segwit': '100',
                              '2fa': '101'}

def mnemonic_from_entropy(entropy: GenericEntropy,
                          lang: str,
                          eversion: str) -> Mnemonic:
    """Convert input entropy to versioned Electrum mnemonic sentence.

    Input entropy (*GenericEntropy*) can be expressed as
    binary 0/1 string, bytes-like, or integer.

    In the case of binary 0/1 string and bytes-like,
    leading zeros are considered redundant padding.
    """

    if eversion not in ELECTRUM_MNEMONIC_VERSIONS:
        m = f"mnemonic version '{eversion}' not in electrum allowed "
        m += f"mnemonic versions {list(ELECTRUM_MNEMONIC_VERSIONS.keys())}"
        raise ValueError(m)

    invalid = True
    # electrum considers entropy as integer, losing any leading zero
    int_entropy = _int_from_entropy(entropy)
    while invalid:
        str_entropy = str_from_entropy(int_entropy, int_entropy.bit_length())
        indexes = indexes_from_entropy(str_entropy, lang)
        mnemonic = mnemonic_from_indexes(indexes, lang)
        # version validity check
        s = hmac.new(b"Seed version",
                     mnemonic.encode('utf8'), sha512).hexdigest()
        if s.startswith(ELECTRUM_MNEMONIC_VERSIONS[eversion]):
            invalid = False
        # next trial
        int_entropy += 1

    return mnemonic


def entropy_from_mnemonic(mnemonic: Mnemonic, lang: str) -> Entropy:
    """Convert mnemonic sentence to Electrum versioned entropy."""

    s = hmac.new(b"Seed version", mnemonic.encode('utf8'), sha512).hexdigest()
    valid = s.startswith(ELECTRUM_MNEMONIC_VERSIONS['standard']) or s.startswith(ELECTRUM_MNEMONIC_VERSIONS['segwit']) or s.startswith(ELECTRUM_MNEMONIC_VERSIONS['2fa'])
    if not valid:
        raise ValueError(f"unmanaged electrum mnemonic version ({s[:3]})")

    indexes = indexes_from_mnemonic(mnemonic, lang)
    entropy = entropy_from_indexes(indexes, lang)
    return entropy


def _seed_from_electrum_mnemonic(mnemonic: Mnemonic, passphrase: str) -> bytes:
    """Return seed from mnemonic according to Electrum standard.
    
    Please note: in the Electrum standard, mnemonic conveys BIP32
    derivation rule too. As such, seed alone is partial information.
    """

    return _seed_from_mnemonic(mnemonic, passphrase, 'electrum')


def mprv_from_mnemonic(mnemonic: Mnemonic,
                       passphrase: str,
                       xversion: bytes) -> bytes:
    """Return a BIP32 master private key from Electrum mnemonic."""

    seed = _seed_from_electrum_mnemonic(mnemonic, passphrase)

    # verify that the mnemonic is versioned
    s = hmac.new(b"Seed version", mnemonic.encode('utf8'), sha512).hexdigest()
    if s.startswith(ELECTRUM_MNEMONIC_VERSIONS['standard']):
        # FIXME: mainnet / testnet
        return bip32.xmprv_from_seed(seed, xversion)
    elif s.startswith(ELECTRUM_MNEMONIC_VERSIONS['segwit']):
        # FIXME: parametrizazion of the xversion prefix is needed
        mprv = bip32.xmprv_from_seed(seed, b'\x04\xb2\x43\x0c')
        # BIP32 default first account: m/0'
        return bip32.ckd(mprv, 0x80000000)
    else:
        raise ValueError(f"unmanaged electrum mnemonic version ({s[:3]})")


def mprv_from_entropy(entropy: GenericEntropy,
                      passphrase: str,
                      lang: str,
                      xversion: bytes) -> bytes:
    """Return a BIP32 master private key from entropy."""

    mnemonic = mnemonic_from_entropy(entropy, lang, 'standard')
    mprv = mprv_from_mnemonic(mnemonic, passphrase, xversion)
    return mprv<|MERGE_RESOLUTION|>--- conflicted
+++ resolved
@@ -16,19 +16,11 @@
 from hashlib import sha512, pbkdf2_hmac
 import hmac
 
-<<<<<<< HEAD
-from btclib.entropy import Entropy, GenericEntropy, _int_from_entropy, \
-    str_from_entropy
-from btclib.mnemonic import indexes_from_entropy, mnemonic_from_indexes, \
-    indexes_from_mnemonic, entropy_from_indexes, Mnemonic, _seed_from_mnemonic
-from btclib import bip32
-=======
-from .entropy import Entropy, GenericEntropy, int_from_entropy, \
+from .entropy import Entropy, GenericEntropy, _int_from_entropy, \
     str_from_entropy
 from .mnemonic import indexes_from_entropy, mnemonic_from_indexes, \
-    indexes_from_mnemonic, entropy_from_indexes, Mnemonic
+    indexes_from_mnemonic, entropy_from_indexes, Mnemonic, _seed_from_mnemonic
 from . import bip32
->>>>>>> 1572b1f1
 
 ELECTRUM_MNEMONIC_VERSIONS = {'standard': '01',
                               'segwit': '100',
