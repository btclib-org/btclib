## Bitcoin & Blockchain Technology
https://github.com/dginst/BitcoinBlockchainTechnology


[![Build Status](https://travis-ci.org/dginst/BitcoinBlockchainTechnology.svg?branch=master)](https://travis-ci.org/dginst/BitcoinBlockchainTechnology) [![Coverage Status](https://coveralls.io/repos/github/dginst/BitcoinBlockchainTechnology/badge.svg?branch=master)](https://coveralls.io/github/dginst/BitcoinBlockchainTechnology?branch=master)

<<<<<<< HEAD
The `btclib` folder contains Python code, namely Python 3.6 or later with type annotation. Most of the material is instrumental in teaching; algorithms are intended for demonstration and not to be used in production environments: they could be broken using side-channel attacks! Moreover, they will probably have major refactorings without care for backward compatibility.

To install `btclib`:
```
pip3 install git+https://github.com/dginst/BitcoinBlockchainTechnology.git
```
=======
Python library (and assorted material) originated from the Bitcoin and Blockchain Technology course of Milano-Bicocca and Politecnico di Milano.
>>>>>>> 35c743f5

The `btclib` folder (https://github.com/dginst/BitcoinBlockchainTechnology/tree/master/btclib) contains Python code, namely Python 3.5 or later with type annotation. Most of the material is instrumental in teaching; algorithms are intended for demonstration and not to be used in production environments: they could be broken using side-channel attacks! Moreover, they will probably have major refactorings without care for backward compatibility.

Excel spreadsheets are available in the `excel` folder:
https://github.com/dginst/BitcoinBlockchainTechnology/tree/master/excel

Course `slides` are available:

1. Introduction: https://bit.ly/2jQjYxt
2. Blockchain, Mining, and Distributed Consensus: https://bit.ly/2KgS20R
3. Elliptic Curve Asymmetric Cryptography: https://bit.ly/2LecIba
4. Transactions and Blocks:
5. Monetary Engineering: http://bit.ly/2JV31xx
6. Wallets and deterministic private keys sequences:
7. Distributed Ledger Technology and non-monetary applications:
<|MERGE_RESOLUTION|>--- conflicted
+++ resolved
@@ -1,21 +1,14 @@
 ## Bitcoin & Blockchain Technology
 https://github.com/dginst/BitcoinBlockchainTechnology
 
-
 [![Build Status](https://travis-ci.org/dginst/BitcoinBlockchainTechnology.svg?branch=master)](https://travis-ci.org/dginst/BitcoinBlockchainTechnology) [![Coverage Status](https://coveralls.io/repos/github/dginst/BitcoinBlockchainTechnology/badge.svg?branch=master)](https://coveralls.io/github/dginst/BitcoinBlockchainTechnology?branch=master)
 
-<<<<<<< HEAD
-The `btclib` folder contains Python code, namely Python 3.6 or later with type annotation. Most of the material is instrumental in teaching; algorithms are intended for demonstration and not to be used in production environments: they could be broken using side-channel attacks! Moreover, they will probably have major refactorings without care for backward compatibility.
+The `btclib` folder (https://github.com/dginst/BitcoinBlockchainTechnology/tree/master/btclib) contains Python code, namely Python 3.6 or later with type annotation. Most of the material is instrumental in teaching; algorithms are intended for demonstration and not to be used in production environments: they could be broken using side-channel attacks! Moreover, they will probably have major refactorings without care for backward compatibility.
 
 To install `btclib`:
 ```
 pip3 install git+https://github.com/dginst/BitcoinBlockchainTechnology.git
 ```
-=======
-Python library (and assorted material) originated from the Bitcoin and Blockchain Technology course of Milano-Bicocca and Politecnico di Milano.
->>>>>>> 35c743f5
-
-The `btclib` folder (https://github.com/dginst/BitcoinBlockchainTechnology/tree/master/btclib) contains Python code, namely Python 3.5 or later with type annotation. Most of the material is instrumental in teaching; algorithms are intended for demonstration and not to be used in production environments: they could be broken using side-channel attacks! Moreover, they will probably have major refactorings without care for backward compatibility.
 
 Excel spreadsheets are available in the `excel` folder:
 https://github.com/dginst/BitcoinBlockchainTechnology/tree/master/excel
@@ -28,4 +21,4 @@
 4. Transactions and Blocks:
 5. Monetary Engineering: http://bit.ly/2JV31xx
 6. Wallets and deterministic private keys sequences:
-7. Distributed Ledger Technology and non-monetary applications:
+7. Distributed Ledger Technology and non-monetary applications: