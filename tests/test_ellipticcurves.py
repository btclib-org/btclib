--- conflicted
+++ resolved
@@ -132,7 +132,6 @@
 ec293_281 = EllipticCurve(8, 6, 293, (0,  42), 281)
 ec293_311 = EllipticCurve(1, 4, 293, (0, 291), 311)
 
-<<<<<<< HEAD
 lowcard = [
     ec11_13, 
     ec11_7, ec11_17,
@@ -157,38 +156,11 @@
     ec89_83, ec89_101,
     ec97_89, ec97_103,
     ec101_97, #ec101_101,
-    ec103_101
-
+    ec103_101, ec103_113
 ]
 
-=======
->>>>>>> 06bd3937
-smallcurves = [
-    ec11_13, ec263_269, 
-    ec263_270, ec263_280,
-    ec11_7, ec11_17,
-    ec13_11, ec13_19,
-    ec17_13, ec17_23,
-    ec19_13, ec19_23,
-    ec23_19, ec23_31,
-    ec29_37,
-    ec31_23, ec31_43,
-    ec37_31, ec37_43,
-    ec41_37, ec41_53,
-    ec43_37, ec43_47,
-    ec47_41, ec47_61,
-    ec53_47, ec53_61,
-    ec59_53, ec59_73,
-    ec61_59, ec61_73,
-    ec67_61, ec67_83,
-    ec71_67, ec71_79,
-    ec73_61, ec73_83,
-    ec79_71, ec79_97,
-    ec83_79, ec83_101,
-    ec89_83, ec89_101,
-    ec97_89, ec97_103,
-    ec101_97, #ec101_101,
-    ec103_101, ec103_113,
+smallcurves = lowcard + [
+    ec263_269, ec263_270, ec263_280,
     ec107_103, ec107_113,
     ec109_107, ec109_127,
     ec113_103, ec113_127,
@@ -230,10 +202,6 @@
     secp256k1, secp256r1, secp384r1, secp521r1] + smallcurves
     
 
-allcurves = [
-    secp192k1, secp192r1, secp224k1, secp224r1,
-    secp256k1, secp256r1, secp384r1, secp521r1] + smallcurves
-
 class TestEllipticCurve(unittest.TestCase):
     def test_all_curves(self):
         for ec in allcurves:
