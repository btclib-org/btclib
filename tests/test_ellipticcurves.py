#!/usr/bin/env python3

import unittest
from btclib.ellipticcurves import EllipticCurve, \
                                  bytes_from_Point, tuple_from_Point, \
<<<<<<< HEAD
                                  pointAdd, pointDouble, pointMultiply, \
                                  secondGenerator, \
=======
                                  pointAdd, pointMultiply, \
>>>>>>> 123f8419
                                  secp192k1, secp192r1, \
                                  secp224k1, secp224r1, \
                                  secp256k1, secp256r1, \
                                  secp384r1, secp521r1

# toy curves
ec11_13   = EllipticCurve( 1,  6,  11, (  5,  9),  13)
ec263_269 = EllipticCurve( 6,  9, 263, (  0,  3), 269)
ec263_270 = EllipticCurve( 2,  3, 263, (200, 39), 270)
ec263_280 = EllipticCurve(-7, 10, 263, (  3,  4), 280)

ec11_7    = EllipticCurve(2, 7,  11, (6,   9),   7)
ec11_17   = EllipticCurve(2, 4,  11, (0,   9),  17)
ec13_11   = EllipticCurve(7, 6,  13, (1,   1),  11)
ec13_19   = EllipticCurve(0, 2,  13, (1,   9),  19)
ec17_13   = EllipticCurve(6, 8,  17, (0,  12),  13)
ec17_23   = EllipticCurve(3, 5,  17, (1,  14),  23)
ec19_13   = EllipticCurve(0, 2,  19, (4,  16),  13)
ec19_23   = EllipticCurve(2, 9,  19, (0,  16),  23)
ec23_19   = EllipticCurve(9, 7,  23, (5,   4),  19)
ec23_31   = EllipticCurve(5, 1,  23, (0,   1),  31)
ec29_37   = EllipticCurve(4, 9,  29, (0,  26),  37)
ec31_23   = EllipticCurve(4, 7,  31, (0,  10),  23)
ec31_43   = EllipticCurve(0, 3,  31, (1,   2),  43)
ec37_31   = EllipticCurve(2, 8,  37, (1,  23),  31)
ec37_43   = EllipticCurve(2, 9,  37, (0,  34),  43)
ec41_37   = EllipticCurve(2, 6,  41, (1,  38),  37)
ec41_53   = EllipticCurve(4, 4,  41, (0,   2),  53)
ec43_37   = EllipticCurve(1, 5,  43, (2,  31),  37)
ec43_47   = EllipticCurve(1, 3,  43, (2,  23),  47)
ec47_41   = EllipticCurve(3, 9,  47, (0,   3),  41)
ec47_61   = EllipticCurve(3, 5,  47, (1,   3),  61)
ec53_47   = EllipticCurve(9, 4,  53, (0,  51),  47)
ec53_61   = EllipticCurve(1, 8,  53, (1,  13),  61)
ec59_53   = EllipticCurve(9, 3,  59, (0,  48),  53)
ec59_73   = EllipticCurve(3, 3,  59, (0,  48),  73)
ec61_59   = EllipticCurve(2, 5,  61, (0,  35),  59)
ec61_73   = EllipticCurve(1, 9,  61, (0,  58),  73)
ec67_61   = EllipticCurve(3, 8,  67, (2,  25),  61)
ec67_83   = EllipticCurve(5, 9,  67, (0,  64),  83)
ec71_67   = EllipticCurve(7, 7,  71, (1,  50),  67)
ec71_79   = EllipticCurve(1, 8,  71, (0,  24),  79)
ec73_61   = EllipticCurve(6, 5,  73, (1,  42),  61)
ec73_83   = EllipticCurve(3, 9,  73, (0,   3),  83)
ec79_71   = EllipticCurve(2, 5,  79, (0,  20),  71)
ec79_97   = EllipticCurve(0, 3,  79, (1,   2),  97)
ec83_79   = EllipticCurve(1, 7,  83, (0,  16),  79)
ec83_101  = EllipticCurve(5, 7,  83, (0,  16), 101)
ec89_83   = EllipticCurve(6, 4,  89, (0,   2),  83)
ec89_101  = EllipticCurve(1, 9,  89, (0,  86), 101)
ec97_89   = EllipticCurve(1, 4,  97, (0,  95),  89)
ec97_103  = EllipticCurve(3, 2,  97, (0,  83), 103)
ec101_97  = EllipticCurve(7, 4, 101, (0,  99),  97)
#ec101_101 = EllipticCurve(2, 5, 101, (0,  56), 101)
ec103_101 = EllipticCurve(6, 2, 103, (0,  38), 101)
ec103_113 = EllipticCurve(4, 4, 103, (0,   2), 113)
ec107_103 = EllipticCurve(5, 2, 107, (3,  30), 103)
ec107_113 = EllipticCurve(7, 9, 107, (0,   3), 113)
ec109_107 = EllipticCurve(8, 1, 109, (0,   1), 107)
ec109_127 = EllipticCurve(2, 4, 109, (0, 107), 127)
ec113_103 = EllipticCurve(4, 6, 113, (1,  89), 103)
ec113_127 = EllipticCurve(5, 7, 113, (0,  32), 127)
ec127_113 = EllipticCurve(5, 9, 127, (0, 124), 113)
ec127_139 = EllipticCurve(3, 2, 127, (0,  16), 139)
ec131_127 = EllipticCurve(8, 5, 131, (0, 108), 127)
ec131_137 = EllipticCurve(1, 9, 131, (0,   3), 137)
ec137_127 = EllipticCurve(3, 9, 137, (0, 134), 127)
ec137_157 = EllipticCurve(4, 1, 137, (0,   1), 157)
ec139_131 = EllipticCurve(1, 3, 139, (1, 127), 131)
ec139_163 = EllipticCurve(0, 2, 139, (3,  86), 163)
ec149_139 = EllipticCurve(2, 8, 149, (2, 136), 139)
ec149_173 = EllipticCurve(6, 5, 149, (0,  81), 173)
ec151_149 = EllipticCurve(1, 7, 151, (1, 148), 149)
ec151_167 = EllipticCurve(1, 3, 151, (1,  55), 167)
ec157_151 = EllipticCurve(1, 4, 157, (0, 155), 151)
ec157_181 = EllipticCurve(1, 7, 157, (1, 154), 181)
ec163_157 = EllipticCurve(5, 9, 163, (0, 160), 157)
ec163_181 = EllipticCurve(0, 3, 163, (1, 161), 181)
ec167_163 = EllipticCurve(4, 2, 167, (0, 154), 163)
ec167_181 = EllipticCurve(1, 3, 167, (0,  62), 181)
ec173_167 = EllipticCurve(5, 5, 173, (2,  14), 167)
ec173_197 = EllipticCurve(3, 7, 173, (2,  59), 197)
ec179_173 = EllipticCurve(7, 5, 179, (0, 149), 173)
ec179_181 = EllipticCurve(8, 2, 179, (6,  83), 181)
ec181_163 = EllipticCurve(6, 2, 181, (1,   3), 163)
ec181_199 = EllipticCurve(1, 5, 181, (0,  27), 199)
ec191_179 = EllipticCurve(6, 9, 191, (0,   3), 179)
ec191_197 = EllipticCurve(1, 6, 191, (0, 160), 197)
ec193_191 = EllipticCurve(2, 7, 193, (0, 134), 191)
ec193_211 = EllipticCurve(7, 1, 193, (0,   1), 211)
ec197_191 = EllipticCurve(5, 4, 197, (0, 195), 191)
ec197_199 = EllipticCurve(2, 6, 197, (0,  20), 199)
ec199_197 = EllipticCurve(1, 3, 199, (1, 123), 197)
ec199_211 = EllipticCurve(0, 3, 199, (1,   2), 211)
ec211_199 = EllipticCurve(0, 2, 211, (4,  53), 199)
ec211_229 = EllipticCurve(7, 2, 211, (2, 119), 229)
ec223_241 = EllipticCurve(8, 7, 223, (0, 197), 241)
ec227_241 = EllipticCurve(1, 9, 227, (0,   3), 241)
ec229_227 = EllipticCurve(6, 6, 229, (2,  22), 227)
ec229_239 = EllipticCurve(7, 7, 229, (1, 123), 239)
ec233_229 = EllipticCurve(8, 6, 233, (1,  99), 229)
ec233_257 = EllipticCurve(1, 4, 233, (0,   2), 257)
ec239_233 = EllipticCurve(6, 5, 239, (0,  31), 233)
ec239_257 = EllipticCurve(2, 1, 239, (0,   1), 257)
ec241_229 = EllipticCurve(6, 2, 241, (0, 219), 229)
ec241_257 = EllipticCurve(2, 4, 241, (0,   2), 257)
ec251_233 = EllipticCurve(4, 3, 251, (0, 175), 233)
ec251_271 = EllipticCurve(1, 4, 251, (0, 249), 271)
ec257_241 = EllipticCurve(8, 5, 257, (2,  85), 241)
ec257_281 = EllipticCurve(1, 7, 257, (1, 254), 281)
ec263_257 = EllipticCurve(7, 6, 263, (0, 100), 257)
ec263_283 = EllipticCurve(5, 3, 263, (0,  23), 283)
ec269_241 = EllipticCurve(9, 4, 269, (0, 267), 241)
ec269_293 = EllipticCurve(7, 9, 269, (0, 266), 293)
ec271_269 = EllipticCurve(5, 2, 271, (0, 175), 269)
ec271_277 = EllipticCurve(5, 8, 271, (0,  79), 277)
ec277_263 = EllipticCurve(6, 9, 277, (0,   3), 263)
ec277_307 = EllipticCurve(9, 9, 277, (0,   3), 307)
ec281_311 = EllipticCurve(1, 4, 281, (0, 279), 311)
ec283_281 = EllipticCurve(2, 7, 283, (0,  63), 281)
#ec283_283 = EllipticCurve(4, 1, 283, (0,   1), 283)
ec293_281 = EllipticCurve(8, 6, 293, (0,  42), 281)
ec293_311 = EllipticCurve(1, 4, 293, (0, 291), 311)

allcurves = [
    secp192k1, secp192r1, secp224k1, secp224r1,
    secp256k1, secp256r1, secp384r1, secp521r1,
    ec11_13, ec263_269, ec263_270, ec263_280,
    ec11_7, ec11_17,
    ec13_11, ec13_19,
    ec17_13, ec17_23,
    ec19_13, ec19_23,
    ec23_19, ec23_31,
    ec29_37,
    ec31_23, ec31_43,
    ec37_31, ec37_43,
    ec41_37, ec41_53,
    ec43_37, ec43_47,
    ec47_41, ec47_61,
    ec53_47, ec53_61,
    ec59_53, ec59_73,
    ec61_59, ec61_73,
    ec67_61, ec67_83,
    ec71_67, ec71_79,
    ec73_61, ec73_83,
    ec79_71, ec79_97,
    ec83_79, ec83_101,
    ec89_83, ec89_101,
    ec97_89, ec97_103,
    ec101_97, #ec101_101,
    ec103_101, ec103_113,
    ec107_103, ec107_113,
    ec109_107, ec109_127,
    ec113_103, ec113_127,
    ec127_113, ec127_139,
    ec131_127, ec131_137,
    ec137_127, ec137_157,
    ec139_131, ec139_163,
    ec149_139, ec149_173,
    ec151_149, ec151_167,
    ec157_151, ec157_181,
    ec163_157, ec163_181,
    ec167_163, ec167_181,
    ec173_167, ec173_197,
    ec179_173, ec179_181,
    ec181_163, ec181_199,
    ec191_179, ec191_197,
    ec193_191, ec193_211,
    ec197_191, ec197_199,
    ec199_197, ec199_211,
    ec211_199, ec211_229,
    ec223_241, ec227_241,
    ec229_227, ec229_239,
    ec233_229, ec233_257,
    ec239_233, ec239_257,
    ec241_229, ec241_257,
    ec251_233, ec251_271,
    ec257_241, ec257_281,
    ec263_257, ec263_283,
    ec269_241, ec269_293,
    ec271_269, ec271_277,
    ec277_263, ec277_307,
    ec281_311,
    ec283_281, #ec283_283,
    ec293_281, ec293_311]

class TestEllipticCurve(unittest.TestCase):
    def test_all_curves(self):
        for ec in allcurves:
            # the infinity point is represented by None
            self.assertEqual(ec.pointMultiply(0, ec.G), None)
            self.assertEqual(pointMultiply(ec, 0, ec.G), None)

            self.assertEqual(ec.pointMultiply(1, ec.G), ec.G)
            self.assertEqual(pointMultiply(ec, 1, ec.G), ec.G)

            Gy_odd = ec.yOdd(ec.G[0], True)
            self.assertEqual(Gy_odd % 2, 1)
            Gy_even = ec.yOdd(ec.G[0], False)
            self.assertEqual(Gy_even % 2, 0)
            self.assertTrue(ec.G[1] in (Gy_odd, Gy_even))

            Gbytes = bytes_from_Point(ec, ec.G, True)
            Gbytes = bytes_from_Point(ec, Gbytes, True)
            G2 = tuple_from_Point(ec, Gbytes)
            G2 = tuple_from_Point(ec, G2)
            self.assertEqual(ec.G, G2)

            Gbytes = bytes_from_Point(ec, ec.G, False)
            Gbytes = bytes_from_Point(ec, Gbytes, False)
            G2 = tuple_from_Point(ec, Gbytes)
            G2 = tuple_from_Point(ec, G2)
            self.assertEqual(ec.G, G2)

            P = ec.pointAdd(None, ec.G)
            self.assertEqual(P, ec.G)
            P = ec.pointAdd(ec.G, None)
            self.assertEqual(P, ec.G)
            P = ec.pointAdd(None, None)
            self.assertEqual(P, None)

            P = pointAdd(ec, None, ec.G)
            self.assertEqual(P, ec.G)
            P = pointAdd(ec, ec.G, None)
            self.assertEqual(P, ec.G)
            P = pointAdd(ec, None, None)
            self.assertEqual(P, None)

            P = ec.pointAdd(ec.G, ec.G)
            self.assertEqual(P, ec.pointMultiply(2, ec.G))
            P = pointAdd(ec, ec.G, ec.G)
            self.assertEqual(P, pointMultiply(ec, 2, ec.G))

            P = ec.pointMultiply(ec.order-1, ec.G)
            self.assertEqual(ec.pointAdd(P, ec.G), None)
            self.assertEqual(ec.pointMultiply(ec.order, ec.G), None)
            P = pointMultiply(ec, ec.order-1, ec.G)
            self.assertEqual(pointAdd(ec, P, ec.G), None)
            self.assertEqual(pointMultiply(ec, ec.order, ec.G), None)

            self.assertEqual(ec.pointMultiply(0, None), None)
            self.assertEqual(ec.pointMultiply(1, None), None)
            self.assertEqual(ec.pointMultiply(25, None), None)
            self.assertEqual(pointMultiply(ec, 0, None), None)
            self.assertEqual(pointMultiply(ec, 1, None), None)
            self.assertEqual(pointMultiply(ec, 25, None), None)

            ec2 = eval(repr(ec))
            self.assertEqual(str(ec2), str(ec2))

            if (ec.order % 2 == 0):
                P = ec.pointMultiply(ec.order//2, ec.G)
                self.assertEqual(P[1], 0)
                self.assertEqual(ec.pointAdd(P, P), None)
                P = pointMultiply(ec, ec.order//2, ec.G)
                self.assertEqual(P[1], 0)
                self.assertEqual(pointAdd(ec, P, P), None)

    def test_tuple_from_point(self):
        prv = 0xc28fca386c7a227600b2fe50b7cae11ec86d3bf1fbe471be89827e19d72aa1d
        Pub = secp256k1.pointMultiply(prv, secp256k1.G)
        
        Pub_bytes = b'\x02' + Pub[0].to_bytes(32, "big")
        p2 = tuple_from_Point(secp256k1, Pub_bytes)
        self.assertEqual(p2, Pub)

        Pub_hex_str = Pub_bytes.hex()
        p2 = tuple_from_Point(secp256k1, Pub_hex_str)
        self.assertEqual(p2, Pub)

        Pub_bytes = b'\x04' + Pub[0].to_bytes(32, "big") + Pub[1].to_bytes(32, "big")
        p2 = tuple_from_Point(secp256k1, Pub_bytes)
        self.assertEqual(p2, Pub)

        Pub_hex_str = Pub_bytes.hex()
        p2 = tuple_from_Point(secp256k1, Pub_hex_str)
        self.assertEqual(p2, Pub)

        # infinity point cannot be represented as tuple
        self.assertRaises(ValueError, tuple_from_Point, secp256k1, None)

        # scalar in point multiplication can be int, str, or bytes-like
        t = tuple()
        self.assertRaises(TypeError, pointMultiply, secp256k1, t, secp256k1.G)

    def test_second_generator(self):
        """
        important remark on secp256-zkp prefix for compressed encoding of the second generator:
        https://github.com/garyyu/rust-secp256k1-zkp/wiki/Pedersen-Commitment
        """
        H = secondGenerator(secp256k1)
        H = bytes_from_Point(secp256k1, H, True)
        self.assertEqual(H.hex(), '0250929b74c1a04954b78b4b6035e97a5e078a5a0f28ec96d547bfee9ace803ac0')
        
        H = secondGenerator(secp256r1)
        H = secondGenerator(secp384r1)
        
if __name__ == "__main__":
    # execute only if run as a script
    unittest.main()<|MERGE_RESOLUTION|>--- conflicted
+++ resolved
@@ -3,12 +3,9 @@
 import unittest
 from btclib.ellipticcurves import EllipticCurve, \
                                   bytes_from_Point, tuple_from_Point, \
-<<<<<<< HEAD
-                                  pointAdd, pointDouble, pointMultiply, \
+                                  pointAdd, pointMultiply, \
                                   secondGenerator, \
-=======
                                   pointAdd, pointMultiply, \
->>>>>>> 123f8419
                                   secp192k1, secp192r1, \
                                   secp224k1, secp224r1, \
                                   secp256k1, secp256r1, \
