--- conflicted
+++ resolved
@@ -468,11 +468,7 @@
         
             self.assertEqual(Q3, Q3jac)
 
-<<<<<<< HEAD
-    def test_jacobian_mul(self):
-=======
     def test_MultiplyJacobian(self):
->>>>>>> 9fcad093
         for curve in allcurves:
             n = os.urandom(curve.bytesize)
         
