--- conflicted
+++ resolved
@@ -195,13 +195,7 @@
 
 allcurves = [
     secp192k1, secp192r1, secp224k1, secp224r1,
-<<<<<<< HEAD
-    secp256k1, secp256r1, secp384r1, secp521r1,
-    ec11_13, ec263_269, ec263_270, ec263_280] + smallcurves
-=======
     secp256k1, secp256r1, secp384r1, secp521r1] + smallcurves
-
->>>>>>> 3b791e01
 
 class TestEllipticCurve(unittest.TestCase):
     def test_all_curves(self):
@@ -314,7 +308,6 @@
         H = secondGenerator(secp256r1)
         H = secondGenerator(secp384r1)
 
-<<<<<<< HEAD
     def test_opposite(self): 
         for curve in allcurves:
             # random point
@@ -328,90 +321,7 @@
             minus_Qjac = opposite(curve, Qjac)
             inf = pointAddJacobian(curve, Qjac, minus_Qjac)
             self.assertEqual(inf, (1,1,0))
-
-    def test_jac_aff_conversion(self):
-        for curve in allcurves:
-            # random point
-            q = os.urandom(curve.bytesize)
-            Q = pointMultiply(curve, q, curve.G)
-            checkQ = curve.affine_from_jac(curve.jac_from_affine(Q))
-            self.assertEqual(Q, checkQ)
-
-    def test_jacobian_add(self):
-        for curve in allcurves:
-            q1 = os.urandom(curve.bytesize)
-            Q1 = pointMultiply(curve, q1, curve.G)
-            q2 = os.urandom(curve.bytesize)
-            Q2 = pointMultiply(curve, q2, curve.G)
-        
-            # distinct points
-            Q3 = pointAdd(curve, Q1, Q2)
-            Q3jac = pointAddJacobian(curve, Q1, Q2) 
-            Q3jac = curve.affine_from_jac(Q3jac)
-        
-            self.assertEqual(Q3, Q3jac)
-            # point at infinity
-            Q3 = pointAdd(curve, Q2, None)
-            Q3jac = pointAddJacobian(curve, Q2, None)
-            Q3jac = curve.affine_from_jac(Q3jac)
-            self.assertEqual(Q3, Q3jac)
-        
-            # point doubling 
-            Q3 = pointAdd(curve, Q1, Q1)
-            Q3jac = pointAddJacobian(curve, Q1, Q1) 
-            # affine coord
-            Q3jac = curve.affine_from_jac(Q3jac)
-        
-            self.assertEqual(Q3, Q3jac)
-            # opposite points
-            Q1opp = opposite(curve, Q1)
-            Q3 = pointAdd(curve, Q1, Q1opp)
-            Q3jac = pointAddJacobian(curve, Q1, Q1opp) 
-            # affine coord
-            Q3jac = curve.affine_from_jac(Q3jac)
-        
-            self.assertEqual(Q3, Q3jac)
-            # point in bytes format
-            Q1 = pointMultiply(curve, q1, curve.G)
-            if Q1 is not None: Q1 = b'\x02' + Q1[0].to_bytes(curve.bytesize, 'big')
-            Q2 = pointMultiply(curve, q2, curve.G)
-            if Q2 is not None: Q2 = b'\x03' + Q2[0].to_bytes(curve.bytesize, 'big')
-        
-            # distinct points
-            Q3 = pointAdd(curve, Q1, Q2)
-            Q3jac = pointAddJacobian(curve, Q1, Q2) 
-            Q3jac = curve.affine_from_jac(Q3jac)
-        
-            self.assertEqual(Q3, Q3jac)
-            # point at infinity
-            Q3 = pointAdd(curve, Q2, None)
-            Q3jac = pointAddJacobian(curve, Q2, None)
-            Q3jac = curve.affine_from_jac(Q3jac)
-            self.assertEqual(Q3, Q3jac)
-        
-            # point doubling 
-            Q3 = pointAdd(curve, Q1, Q1)
-            Q3jac = pointAddJacobian(curve, Q1, Q1) 
-            # affine coord
-            Q3jac = curve.affine_from_jac(Q3jac)
-        
-            self.assertEqual(Q3, Q3jac)
-            # opposite points
-            Q1opp = opposite(curve, Q1)
-            Q3 = pointAdd(curve, Q1, Q1opp)
-            Q3jac = pointAddJacobian(curve, Q1, Q1opp) 
-            # affine coord
-            Q3jac = curve.affine_from_jac(Q3jac)
-        
-            self.assertEqual(Q3, Q3jac)
-    def test_jacobian_mul(self):
-        for curve in allcurves:
-            n = os.urandom(curve.bytesize)
-        
-            nQ = pointMultiply(curve, n, curve.G)
-            nQjac = pointMultiplyJacobian(curve, n, curve.G)
-            self.assertEqual(nQ, nQjac)
-=======
+            
     def test_quad_res(self):
         for curve in smallcurves:
             # computing the quadratic residues
@@ -467,8 +377,92 @@
                     self.assertTrue(yOdd not in hasRoot and yEven not in hasRoot)
                     self.assertRaises(ValueError, mod_sqrt, yOdd, p)
                     self.assertRaises(ValueError, mod_sqrt, yEven, p)
->>>>>>> 3b791e01
-        
+
+    def test_jac_aff_conversion(self):
+        for curve in allcurves:
+            # random point
+            q = os.urandom(curve.bytesize)
+            Q = pointMultiply(curve, q, curve.G)
+            checkQ = curve.affine_from_jac(curve.jac_from_affine(Q))
+            self.assertEqual(Q, checkQ)
+
+    def test_jacobian_add(self):
+        for curve in allcurves:
+            q1 = os.urandom(curve.bytesize)
+            Q1 = pointMultiply(curve, q1, curve.G)
+            q2 = os.urandom(curve.bytesize)
+            Q2 = pointMultiply(curve, q2, curve.G)
+        
+            # distinct points
+            Q3 = pointAdd(curve, Q1, Q2)
+            Q3jac = pointAddJacobian(curve, Q1, Q2) 
+            Q3jac = curve.affine_from_jac(Q3jac)
+        
+            self.assertEqual(Q3, Q3jac)
+            # point at infinity
+            Q3 = pointAdd(curve, Q2, None)
+            Q3jac = pointAddJacobian(curve, Q2, None)
+            Q3jac = curve.affine_from_jac(Q3jac)
+            self.assertEqual(Q3, Q3jac)
+        
+            # point doubling 
+            Q3 = pointAdd(curve, Q1, Q1)
+            Q3jac = pointAddJacobian(curve, Q1, Q1) 
+            # affine coord
+            Q3jac = curve.affine_from_jac(Q3jac)
+        
+            self.assertEqual(Q3, Q3jac)
+            # opposite points
+            Q1opp = opposite(curve, Q1)
+            Q3 = pointAdd(curve, Q1, Q1opp)
+            Q3jac = pointAddJacobian(curve, Q1, Q1opp) 
+            # affine coord
+            Q3jac = curve.affine_from_jac(Q3jac)
+        
+            self.assertEqual(Q3, Q3jac)
+            # point in bytes format
+            Q1 = pointMultiply(curve, q1, curve.G)
+            if Q1 is not None: Q1 = b'\x02' + Q1[0].to_bytes(curve.bytesize, 'big')
+            Q2 = pointMultiply(curve, q2, curve.G)
+            if Q2 is not None: Q2 = b'\x03' + Q2[0].to_bytes(curve.bytesize, 'big')
+        
+            # distinct points
+            Q3 = pointAdd(curve, Q1, Q2)
+            Q3jac = pointAddJacobian(curve, Q1, Q2) 
+            Q3jac = curve.affine_from_jac(Q3jac)
+        
+            self.assertEqual(Q3, Q3jac)
+            # point at infinity
+            Q3 = pointAdd(curve, Q2, None)
+            Q3jac = pointAddJacobian(curve, Q2, None)
+            Q3jac = curve.affine_from_jac(Q3jac)
+            self.assertEqual(Q3, Q3jac)
+        
+            # point doubling 
+            Q3 = pointAdd(curve, Q1, Q1)
+            Q3jac = pointAddJacobian(curve, Q1, Q1) 
+            # affine coord
+            Q3jac = curve.affine_from_jac(Q3jac)
+        
+            self.assertEqual(Q3, Q3jac)
+            # opposite points
+            Q1opp = opposite(curve, Q1)
+            Q3 = pointAdd(curve, Q1, Q1opp)
+            Q3jac = pointAddJacobian(curve, Q1, Q1opp) 
+            # affine coord
+            Q3jac = curve.affine_from_jac(Q3jac)
+        
+            self.assertEqual(Q3, Q3jac)
+          
+    def test_jacobian_mul(self):
+        for curve in allcurves:
+            n = os.urandom(curve.bytesize)
+        
+            nQ = pointMultiply(curve, n, curve.G)
+            nQjac = pointMultiplyJacobian(curve, n, curve.G)
+            self.assertEqual(nQ, nQjac)
+
+       
 if __name__ == "__main__":
     # execute only if run as a script
     unittest.main()