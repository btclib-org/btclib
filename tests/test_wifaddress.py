#!/usr/bin/env python3

# Copyright (C) 2017-2019 The btclib developers
#
# This file is part of btclib. It is subject to the license terms in the
# LICENSE file found in the top-level directory of this distribution.
#
# No part of btclib including this file, may be copied, modified, propagated,
# or distributed except according to the terms contained in the LICENSE file.

import unittest

from btclib.ec import pointMult
from btclib.curves import secp256k1 as ec
from btclib.utils import int2octets, octets2point
<<<<<<< HEAD
from btclib.wifaddress import b58encode_check, wif_from_prvkey, \
    prvkey_from_wif, address_from_pubkey, _h160_from_address, \
=======
from btclib import base58
from btclib.wifaddress import wif_from_prvkey, \
    prvkey_from_wif, address_from_pubkey, hash160_from_address, \
>>>>>>> 75cfd252
    address_from_wif


class TestKeys(unittest.TestCase):

    def test_wif_from_prvkey(self):
        q = 0xC28FCA386C7A227600B2FE50B7CAE11EC86D3BF1FBE471BE89827E19D72AA1D

        # compressed WIF
        wif = wif_from_prvkey(q, True)
        self.assertEqual(wif, b'KwdMAjGmerYanjeui5SHS7JkmpZvVipYvB2LJGU1ZxJwYvP98617')
        q2 = prvkey_from_wif(wif)
        self.assertEqual(q2[0], q)
        self.assertEqual(q2[1], True)

        # uncompressed WIF
        wif = wif_from_prvkey(q, False)
        self.assertEqual(wif, b'5HueCGU8rMjxEXxiPuD5BDku4MkFqeZyd4dZ1jvhTVqvbTLvyTJ')
        q3 = prvkey_from_wif(wif)
        self.assertEqual(q3[0], q)
        self.assertEqual(q3[1], False)

        # private key not in (0, n)
        badq = ec.n
        self.assertRaises(ValueError, wif_from_prvkey, badq, True)
        #wif = wif_from_prvkey(badq, True)
        
        # Not a private key WIF: missing leading 0x80
        payload = b'\x81' + int2octets(badq, ec.psize)
        badwif = base58.encode_check(payload)
        self.assertRaises(ValueError, prvkey_from_wif, badwif)
        #prvkey_from_wif(badwif)

        # Not a compressed WIF: missing trailing 0x01
        payload = b'\x80' + int2octets(badq, ec.psize) + b'\x00'
        badwif = base58.encode_check(payload)
        self.assertRaises(ValueError, prvkey_from_wif, badwif)
        # prvkey_from_wif(badwif)

        # Not a WIF: wrong size (35)
        payload = b'\x80' + int2octets(badq, ec.psize) + b'\x01\x00'
        badwif = base58.encode_check(payload)
        self.assertRaises(ValueError, prvkey_from_wif, badwif)
        #prvkey_from_wif(badwif)

        # Not a WIF: private key not in (0, n)
        payload = b'\x80' + int2octets(badq, ec.psize)
        badwif = base58.encode_check(payload)
        self.assertRaises(ValueError, prvkey_from_wif, badwif)
        #prvkey_from_wif(badwif)

    def test_address_from_pubkey(self):
        # https://en.bitcoin.it/wiki/Technical_background_of_version_1_Bitcoin_addresses
        prv = 0x18E14A7B6A307F426A94F8114701E7C8E774E7F9A47E2C2035DB29A206321725
        pub = pointMult(ec, prv, ec.G)
        self.assertEqual(pub, octets2point(ec, '0250863ad64a87ae8a2fe83c1af1a8403cb53f53e486d8511dad8a04887e5b2352'))

        addr = address_from_pubkey(pub, True)
        self.assertEqual(addr, b'1PMycacnJaSqwwJqjawXBErnLsZ7RkXUAs')
        _h160_from_address(addr)

        addr = address_from_pubkey(pub, False)
        self.assertEqual(addr, b'16UwLL9Risc3QfPqBUvKofHmBQ7wMtjvM')
        _h160_from_address(addr)

        # not a mainnet address
        addr = address_from_pubkey(pub, False, b'\x80')
        self.assertRaises(ValueError, _h160_from_address, addr)
        #_h160_from_address(addr)

    def test_address_from_wif(self):
        wif1 = b"5J1geo9kcAUSM6GJJmhYRX1eZEjvos9nFyWwPstVziTVueRJYvW"
        a = address_from_wif(wif1)
        self.assertEqual(a, b'1LPM8SZ4RQDMZymUmVSiSSvrDfj1UZY9ig')

        wif2 = b"Kx621phdUCp6sgEXPSHwhDTrmHeUVrMkm6T95ycJyjyxbDXkr162"
        a = address_from_wif(wif2)
        self.assertEqual(a, b'1HJC7kFvXHepkSzdc8RX6khQKkAyntdfkB')

        self.assertEqual(prvkey_from_wif(wif1)[0], prvkey_from_wif(wif2)[0])


if __name__ == "__main__":
    # execute only if run as a script
    unittest.main()<|MERGE_RESOLUTION|>--- conflicted
+++ resolved
@@ -13,14 +13,9 @@
 from btclib.ec import pointMult
 from btclib.curves import secp256k1 as ec
 from btclib.utils import int2octets, octets2point
-<<<<<<< HEAD
-from btclib.wifaddress import b58encode_check, wif_from_prvkey, \
-    prvkey_from_wif, address_from_pubkey, _h160_from_address, \
-=======
 from btclib import base58
 from btclib.wifaddress import wif_from_prvkey, \
     prvkey_from_wif, address_from_pubkey, hash160_from_address, \
->>>>>>> 75cfd252
     address_from_wif
 
 
